--- conflicted
+++ resolved
@@ -28,14 +28,11 @@
     dht: DbRead<DbKindDht>,
     cache: DbWrite<DbKindCache>,
     dna_def: Arc<DnaDef>,
-<<<<<<< HEAD
-=======
     /// Did the root call that started this call chain
     /// come from an init callback.
     /// This is needed so that we don't run init recursively inside
     /// init calls.
     init_is_root: bool,
->>>>>>> 5ff5e6c6
 }
 
 #[derive(Clone, shrinkwraprs::Shrinkwrap)]
@@ -79,12 +76,6 @@
         keystore: MetaLairClient,
         author: AgentPubKey,
         dna_def: Arc<DnaDef>,
-<<<<<<< HEAD
-    ) -> SourceChainResult<Self> {
-        let source_chain =
-            SourceChain::new(authored.clone(), dht.clone(), keystore, author).await?;
-        Self::new_inner(authored, dht, cache, source_chain, dna_def).await
-=======
     ) -> SourceChainResult<Self> {
         let source_chain =
             SourceChain::new(authored.clone(), dht.clone(), keystore, author).await?;
@@ -103,7 +94,6 @@
         let source_chain =
             SourceChain::new(authored.clone(), dht.clone(), keystore, author).await?;
         Self::new_inner(authored, dht, cache, source_chain, dna_def, true).await
->>>>>>> 5ff5e6c6
     }
 
     /// Create a source chain with a blank chain head.
@@ -120,11 +110,7 @@
     ) -> SourceChainResult<Self> {
         let source_chain =
             SourceChain::raw_empty(authored.clone(), dht.clone(), keystore, author).await?;
-<<<<<<< HEAD
-        Self::new_inner(authored, dht, cache, source_chain, dna_def).await
-=======
         Self::new_inner(authored, dht, cache, source_chain, dna_def, false).await
->>>>>>> 5ff5e6c6
     }
 
     async fn new_inner(
@@ -133,10 +119,7 @@
         cache: DbWrite<DbKindCache>,
         source_chain: SourceChain,
         dna_def: Arc<DnaDef>,
-<<<<<<< HEAD
-=======
         init_is_root: bool,
->>>>>>> 5ff5e6c6
     ) -> SourceChainResult<Self> {
         Ok(Self {
             inner: HostFnWorkspace {
@@ -183,10 +166,7 @@
             dht: dht.into(),
             cache,
             dna_def,
-<<<<<<< HEAD
-=======
             init_is_root: false,
->>>>>>> 5ff5e6c6
         })
     }
     pub fn source_chain(&self) -> &Option<SourceChain<SourceChainDb, SourceChainDht>> {
@@ -231,10 +211,7 @@
             dht: workspace.dht,
             cache: workspace.cache,
             dna_def: workspace.dna_def,
-<<<<<<< HEAD
-=======
             init_is_root: workspace.init_is_root,
->>>>>>> 5ff5e6c6
         }
     }
 }
@@ -253,10 +230,7 @@
             dht: workspace.inner.dht,
             cache: workspace.inner.cache,
             dna_def: workspace.inner.dna_def,
-<<<<<<< HEAD
-=======
             init_is_root: workspace.inner.init_is_root,
->>>>>>> 5ff5e6c6
         }
     }
 }
