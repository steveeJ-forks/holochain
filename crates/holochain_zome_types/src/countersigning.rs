--- conflicted
+++ resolved
@@ -11,16 +11,14 @@
 /// This makes it easier for agents to accept a preflight request with headers that are after their current chain top, after network latency.
 pub const SESSION_HEADER_TIME_OFFSET_MILLIS: i64 = 1000;
 
-<<<<<<< HEAD
 /// Maximum time in the future the session start can be in the opinion of the participating agent.
 /// As the header will be SESSION_HEADER_TIME_OFFSET_MILLIS after the session start we include that here.
 pub const SESSION_TIME_FUTURE_MAX_MILLIS: i64 = 5000 + SESSION_HEADER_TIME_OFFSET_MILLIS;
-=======
+
 /// Need at least two to countersign.
 pub const MIN_COUNTERSIGNING_AGENTS: usize = 2;
 /// 8 seems like a reasonable limit of agents to countersign.
 pub const MAX_COUNTERSIGNING_AGENTS: usize = 8;
->>>>>>> 6a59e5d5
 
 /// Errors related to the secure primitive macro.
 #[derive(Debug, thiserror::Error)]
@@ -28,11 +26,9 @@
     /// Agent index is out of bounds for the signing session.
     #[error("Agent index is out of bounds for the signing session.")]
     AgentIndexOutOfBounds,
-<<<<<<< HEAD
     /// An empty vector was used to build session data.
     #[error("Attempted to build CounterSigningSessionData with an empty response vector.")]
     MissingResponse,
-=======
     /// Session responses needs to be same length as the signing agents.
     #[error("The countersigning session responses ({0}) did not match the number of signing agents ({1})")]
     CounterSigningSessionResponsesLength(usize, usize),
@@ -53,7 +49,6 @@
     /// The session times must validate.
     #[error("The countersigning session times were not valid {0:?}")]
     CounterSigningSessionTimes(CounterSigningSessionTimes),
->>>>>>> 6a59e5d5
 }
 
 /// Every countersigning session must complete a full set of headers between the start and end times to be valid.
@@ -65,11 +60,6 @@
 }
 
 impl CounterSigningSessionTimes {
-<<<<<<< HEAD
-    /// Constructor.
-    pub fn new(start: Timestamp, end: Timestamp) -> Self {
-        Self { start, end }
-=======
     /// Verify the difference between the end and start time is larger than the session header time offset.
     pub fn check_integrity(&self) -> Result<(), CounterSigningError> {
         let times_are_valid = &Timestamp(0, 0) < self.start()
@@ -84,7 +74,6 @@
                 (*self).clone(),
             ))
         }
->>>>>>> 6a59e5d5
     }
 
     /// Start time accessor.
@@ -153,22 +142,6 @@
 }
 
 impl PreflightRequest {
-<<<<<<< HEAD
-    /// Constructor.
-    pub fn new(
-        signing_agents: CounterSigningAgents,
-        enzyme_index: Option<u8>,
-        session_times: CounterSigningSessionTimes,
-        header_base: HeaderBase,
-        preflight_bytes: PreflightBytes,
-    ) -> Self {
-        Self {
-            signing_agents,
-            enzyme_index,
-            session_times,
-            header_base,
-            preflight_bytes,
-=======
     /// Combined integrity checks.
     pub fn check_integrity(&self) -> Result<(), CounterSigningError> {
         self.check_enzyme_index()?;
@@ -227,7 +200,6 @@
                 }
             }
             None => Ok(()),
->>>>>>> 6a59e5d5
         }
     }
 
