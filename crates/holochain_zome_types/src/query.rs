--- conflicted
+++ resolved
@@ -81,12 +81,8 @@
     pub action_type: Option<ActionType>,
     /// Include the entries in the records
     pub include_entries: bool,
-<<<<<<< HEAD
-    /// The query should be ordered in descending order (default is ascending)
-=======
     /// The query should be ordered in descending order (default is ascending),
     /// when run as a database query. There is no provisioning for in-memory ordering.
->>>>>>> 1d9cf429
     pub order_descending: bool,
 }
 
@@ -423,13 +419,6 @@
             map_query(&query_2, &actions),
             [false, true, false, true, false, false, false].to_vec()
         );
-        assert_eq!(
-            map_query(&query_2.descending(), &actions),
-            [false, true, false, true, false, false, false]
-                .into_iter()
-                .rev()
-                .collect::<Vec<_>>()
-        );
     }
 
     #[test]
