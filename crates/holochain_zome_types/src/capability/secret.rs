--- conflicted
+++ resolved
@@ -20,11 +20,7 @@
 #[cfg(feature = "arbitrary")]
 impl<'a> arbitrary::Arbitrary<'a> for CapSecret {
     fn arbitrary(u: &mut arbitrary::Unstructured<'a>) -> arbitrary::Result<Self> {
-<<<<<<< HEAD
-        let buf = [0; CAP_SECRET_BYTES];
-=======
         let mut buf = [0; CAP_SECRET_BYTES];
->>>>>>> d1fae2ff
         u.fill_buffer(&mut buf)?;
         Ok(CapSecret(buf))
     }
