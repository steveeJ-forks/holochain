[package]
name = "holochain_zome_types"
version = "0.0.2-alpha.1"
description = "Holochain zome types"
license-file = "LICENSE_CAL-1.0"
homepage = "https://github.com/holochain/holochain"
documentation = "https://github.com/holochain/holochain"
readme = "README.md"
authors = [ "Holochain Core Dev Team <devcore@holochain.org>" ]
edition = "2018"

# See more keys and their definitions at https://doc.rust-lang.org/cargo/reference/manifest.html

[dependencies]
chrono = "0.4.6"
holo_hash = { version = "0.0.2-alpha.1", path = "../holo_hash" }
holochain_serialized_bytes = "=0.0.50"
paste = "=1.0.3"
serde = { version = "1.0", features = [ "derive" ] }
serde_bytes = "0.11"
subtle = "2"
thiserror = "1.0.22"
tracing = "0.1"

# fixturator dependencies
fixt = { version = "^0.0.2-alpha.1", path = "../fixt", optional = true }
strum = { version = "0.18.0", optional = true }
rand = {version = "0.7", optional = true}

<<<<<<< HEAD
# tinyid dependencies
byteorder = { version = "1.4", optional = true }
itertools = { version = "0.10", optional = true }

# sqlite dependencies
rusqlite = { version = "0.24", optional = true }
num_enum = { version = "0.5", optional = true }

# helper dependencies
derive_more = { version = "0.99", optional = true }

=======
>>>>>>> d1fae2ff
# arbitrary
arbitrary = { version = "1.0", features = ["derive"], optional = true}

[features]
default = ["arbitrary", "fixturators", "test_utils", "tinyid"]

full = ["default", "rusqlite", "num_enum", "helpers"]

fixturators = ["fixt", "rand", "strum", "holo_hash/fixturators", ]

<<<<<<< HEAD
test_utils = ["holo_hash/hashing", "helpers"]

tinyid = ["byteorder", "itertools"]

helpers = ["derive_more"]
=======
test_utils = [
  "holo_hash/hashing",
  "holo_hash/arbitrary",
  "holochain_serialized_bytes/arbitrary",
]
>>>>>>> d1fae2ff
<|MERGE_RESOLUTION|>--- conflicted
+++ resolved
@@ -27,7 +27,6 @@
 strum = { version = "0.18.0", optional = true }
 rand = {version = "0.7", optional = true}
 
-<<<<<<< HEAD
 # tinyid dependencies
 byteorder = { version = "1.4", optional = true }
 itertools = { version = "0.10", optional = true }
@@ -39,8 +38,6 @@
 # helper dependencies
 derive_more = { version = "0.99", optional = true }
 
-=======
->>>>>>> d1fae2ff
 # arbitrary
 arbitrary = { version = "1.0", features = ["derive"], optional = true}
 
@@ -51,16 +48,13 @@
 
 fixturators = ["fixt", "rand", "strum", "holo_hash/fixturators", ]
 
-<<<<<<< HEAD
-test_utils = ["holo_hash/hashing", "helpers"]
-
 tinyid = ["byteorder", "itertools"]
 
 helpers = ["derive_more"]
-=======
+
 test_utils = [
+  "helpers",
   "holo_hash/hashing",
   "holo_hash/arbitrary",
   "holochain_serialized_bytes/arbitrary",
-]
->>>>>>> d1fae2ff
+]