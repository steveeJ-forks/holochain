--- conflicted
+++ resolved
@@ -19,12 +19,8 @@
 mod spawn;
 pub use spawn::*;
 
-<<<<<<< HEAD
-#[cfg(feature = "test_utils")]
-=======
 #[allow(missing_docs)]
 #[cfg(any(test, feature = "test_utils"))]
->>>>>>> ac1ac378
 pub mod test_util;
 
 #[cfg(test)]
