//! Definitions for events emited from the KitsuneP2p actor.

use crate::types::agent_store::AgentInfoSigned;
use kitsune_p2p_timestamp::Timestamp;
use kitsune_p2p_types::dht_arc::{DhtArcSet, DhtLocation};
use std::{collections::HashSet, sync::Arc, time::SystemTime};

/// Gather a list of op-hashes from our implementor that meet criteria.
/// Also get the start and end times for ops within a time window
/// up to a maximum number.
#[derive(Debug)]
pub struct QueryOpHashesEvt {
    /// The "space" context.
    pub space: KSpace,
    /// The DhtArcSet to filter by.
    pub arc_set: DhtArcSet,
    /// The time window to search within.
    pub window: TimeWindow,
    /// Maximum number of ops to return.
    pub max_ops: usize,
    /// Include ops that are still in limbo (not yet validated or integrated).
    pub include_limbo: bool,
}

/// Gather all op-hash data for a list of op-hashes from our implementor.
#[derive(Debug)]
pub struct FetchOpDataEvt {
    /// The "space" context.
    pub space: KSpace,
    /// The op-hashes to fetch
    pub op_hashes: Vec<KOpHash>,
}

/// Request that our implementor sign some data on behalf of an agent.
#[derive(Debug)]
pub struct SignNetworkDataEvt {
    /// The "space" context.
    pub space: KSpace,
    /// The "agent" context.
    pub agent: KAgent,
    /// The data to sign.
    #[allow(clippy::rc_buffer)]
    pub data: Arc<Vec<u8>>,
}

/// Store the AgentInfo as signed by the agent themselves.
#[derive(Debug)]
pub struct PutAgentInfoSignedEvt {
    /// The "space" context.
    pub space: KSpace,
    /// A batch of signed agent info for this space.
    pub peer_data: Vec<AgentInfoSigned>,
}

/// Get agent info for a single agent, as previously signed and put.
#[derive(Debug)]
pub struct GetAgentInfoSignedEvt {
    /// The "space" context.
    pub space: KSpace,
    /// The "agent" context.
    pub agent: KAgent,
}

/// Get agent info which satisfies a query.
#[derive(Debug)]
pub struct QueryAgentsEvt {
    /// The "space" context.
    pub space: KSpace,
    /// Optional set of agents to filter by.
    pub agents: Option<HashSet<KAgent>>,
    /// Optional time range to filter by.
    pub window: Option<TimeWindow>,
    /// Optional arcset to intersect by.
    pub arc_set: Option<Arc<DhtArcSet>>,
    /// If set, results are ordered by proximity to the specified location
    pub near_basis: Option<DhtLocation>,
    /// Limit to the number of results returned
    pub limit: Option<u32>,
}

// NB: if we want to play it safer, rather than providing these fine-grained
//     builder methods, we could provide only the three "flavors" of query that
//     Holochain supports, which would still provide us the full expressivity to
//     implement Kitsune.
impl QueryAgentsEvt {
    /// Constructor. Every query needs to know what space it's for.
    pub fn new(space: KSpace) -> Self {
        Self {
            space,
            agents: None,
            window: None,
            arc_set: None,
            near_basis: None,
            limit: None,
        }
    }

    /// Add in an agent list query
    pub fn by_agents<A: IntoIterator<Item = KAgent>>(mut self, agents: A) -> Self {
        self.agents = Some(agents.into_iter().collect());
        self
    }

    /// Add in an a time window query
    pub fn by_window(mut self, window: TimeWindow) -> Self {
        self.window = Some(window);
        self
    }

    /// Add in an an arcset query
    pub fn by_arc_set(mut self, arc_set: Arc<DhtArcSet>) -> Self {
        self.arc_set = Some(arc_set);
        self
    }

    /// Specify that the results should be ordered by proximity to this basis
    pub fn near_basis(mut self, basis: DhtLocation) -> Self {
        self.near_basis = Some(basis);
        self
    }

    /// Limit the number of results
    pub fn limit(mut self, limit: u32) -> Self {
        self.limit = Some(limit);
        self
    }
}

/// A single datum of metric info about an Agent, to be recorded by the client.
#[derive(Clone, Debug, PartialEq, Eq, PartialOrd, Ord, derive_more::Display)]
pub enum MetricKind {
    /// Our fast gossip loop synced this node up to this timestamp.
    /// The next quick loop can sync from this timestamp forward.
    QuickGossip,

    /// The last time a full slow gossip loop completed was at this timestamp.
    /// If that is too recent, we won't run another slow loop.
    SlowGossip,

    /// The last time we got a connection/timeout error with this node,
    /// ignoring inactivity timeouts.
    /// Lets us skip recently unreachable nodes in gossip loops.
    ConnectError,
}

/// A single row in the metrics database
#[derive(Clone, Debug, PartialEq, Eq)]
pub struct MetricDatum {
    /// The agent this event is about
    pub agent: KAgent,
    /// The kind of event
    pub kind: MetricKind,
    /// The time at which this occurred
    pub timestamp: SystemTime,
}

/// The ordering is defined as such to facilitate in-memory metric store
/// implementations such that the earliest and latest metrics can be easily obtained.
impl PartialOrd for MetricDatum {
    fn partial_cmp(&self, other: &Self) -> Option<std::cmp::Ordering> {
        match self.timestamp.cmp(&other.timestamp) {
            std::cmp::Ordering::Equal => Some(self.agent.cmp(&other.agent)),
            o => Some(o),
        }
    }
}

impl Ord for MetricDatum {
    fn cmp(&self, other: &Self) -> std::cmp::Ordering {
        self.partial_cmp(other).unwrap()
    }
}

/// Different kinds of queries about metric data
#[derive(Clone, Debug, PartialEq, Eq)]
pub enum MetricQuery {
    /// Filters for the "last sync" query.
    LastSync {
        /// The agent to query by
        agent: KAgent,
    },
    /// Filters for the "oldest agent" query.
    Oldest {
        /// Agents whose last connection error is earlier than this time will be filtered out.
        last_connect_error_threshold: std::time::SystemTime,
    },
}

/// Corresponding response to `MetricQuery`
#[derive(Clone, Debug, PartialEq, Eq)]
pub enum MetricQueryAnswer {
    /// The last sync time for all agents.
    LastSync(Option<std::time::SystemTime>),
    /// The agent with the oldest last-connection time which satisfies the query.
    Oldest(Option<KAgent>),
}

/// An exclusive range of timestamps, measured in microseconds
pub type TimeWindow = std::ops::Range<Timestamp>;

/// An inclusive range of timestamps, measured in microseconds
pub type TimeWindowInclusive = std::ops::RangeInclusive<Timestamp>;

/// A time window which covers all of recordable time
pub fn full_time_window() -> TimeWindow {
    Timestamp::MIN..Timestamp::MAX
}

/// A time window which inclusively covers all of recordable time
pub fn full_time_window_inclusive() -> TimeWindowInclusive {
    Timestamp::MIN..=Timestamp::MAX
}

/// Generic Kitsune Request of the implementor
<<<<<<< HEAD
=======
/// This enum may be easier to add variants to for future updates,
/// rather than adding a full new top-level event message type.
>>>>>>> d505a27b
pub enum KGenReq {
    /// Extrapolated Peer Coverage
    PeerExtrapCov {
        /// The space to extrapolate coverage
        space: Arc<super::KitsuneSpace>,
        /// Storage arcs of joined agents
        dht_arc_set: DhtArcSet,
    },
}

/// Generic Kitsune Respons from the imlementor
pub enum KGenRes {
    /// Extrapolated Peer Coverage
    PeerExtrapCov(Vec<f64>),
}

type KSpace = Arc<super::KitsuneSpace>;
type KAgent = Arc<super::KitsuneAgent>;
type KOpHash = Arc<super::KitsuneOpHash>;
type Payload = Vec<u8>;
type Ops = Vec<(KOpHash, Payload)>;

ghost_actor::ghost_chan! {
    /// The KitsuneP2pEvent stream allows handling events generated from the
    /// KitsuneP2p actor.
    pub chan KitsuneP2pEvent<super::KitsuneP2pError> {
        /// Generic Kitsune Request of the implementor
        fn k_gen_req(arg: KGenReq) -> KGenRes;

        /// We need to store signed agent info.
        fn put_agent_info_signed(input: PutAgentInfoSignedEvt) -> ();

        /// We need to get previously stored agent info.
        fn get_agent_info_signed(input: GetAgentInfoSignedEvt) -> Option<crate::types::agent_store::AgentInfoSigned>;

        /// We need to get previously stored agent info.
        fn query_agents(input: QueryAgentsEvt) -> Vec<crate::types::agent_store::AgentInfoSigned>;

        /// Query the peer density of a space for a given [`DhtArc`].
        fn query_peer_density(space: KSpace, dht_arc: kitsune_p2p_types::dht_arc::DhtArc) -> kitsune_p2p_types::dht_arc::PeerDensity;

        /// Record a metric datum about an agent.
        fn put_metric_datum(datum: MetricDatum) -> ();

        /// Ask for metric data.
        fn query_metrics(query: MetricQuery) -> MetricQueryAnswer;

        /// We are receiving a request from a remote node.
        fn call(space: KSpace, to_agent: KAgent, payload: Payload) -> Vec<u8>;

        /// We are receiving a notification from a remote node.
        fn notify(space: KSpace, to_agent: KAgent, payload: Payload) -> ();

        /// We are receiving a dht op we may need to hold distributed via gossip.
        fn gossip(space: KSpace, ops: Ops) -> ();

        /// Gather a list of op-hashes from our implementor that meet criteria.
        /// Get the oldest and newest times for ops within a time window and max number of ops.
        // maackle: do we really need to *individually* wrap all these op hashes in Arcs?
        fn query_op_hashes(input: QueryOpHashesEvt) -> Option<(Vec<KOpHash>, TimeWindowInclusive)>;

        /// Gather all op-hash data for a list of op-hashes from our implementor.
        fn fetch_op_data(input: FetchOpDataEvt) -> Vec<(KOpHash, Vec<u8>)>;

        /// Request that our implementor sign some data on behalf of an agent.
        fn sign_network_data(input: SignNetworkDataEvt) -> super::KitsuneSignature;
    }
}

/// Receiver type for incoming connection events.
pub type KitsuneP2pEventReceiver = futures::channel::mpsc::Receiver<KitsuneP2pEvent>;<|MERGE_RESOLUTION|>--- conflicted
+++ resolved
@@ -212,11 +212,8 @@
 }
 
 /// Generic Kitsune Request of the implementor
-<<<<<<< HEAD
-=======
 /// This enum may be easier to add variants to for future updates,
 /// rather than adding a full new top-level event message type.
->>>>>>> d505a27b
 pub enum KGenReq {
     /// Extrapolated Peer Coverage
     PeerExtrapCov {
