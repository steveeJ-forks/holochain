--- conflicted
+++ resolved
@@ -167,13 +167,11 @@
         /// We need to get previously stored agent info.
         fn query_agent_info_signed(input: QueryAgentInfoSignedEvt) -> Vec<crate::types::agent_store::AgentInfoSigned>;
 
-<<<<<<< HEAD
         /// We need to get agents that fit into an arc set for gossip.
         fn query_gossip_agents(input: QueryGossipAgentsEvt) -> Vec<(Arc<crate::KitsuneAgent>, kitsune_p2p_types::dht_arc::ArcInterval)>;
-=======
+        
         /// query agent info in order of closeness to a basis location.
         fn query_agent_info_signed_near_basis(space: Arc<super::KitsuneSpace>, basis_loc: u32, limit: u32) -> Vec<crate::types::agent_store::AgentInfoSigned>;
->>>>>>> 3993809c
 
         /// Record a metric datum about an agent.
         fn put_metric_datum(datum: MetricDatum) -> ();
