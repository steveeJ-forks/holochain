use std::ops::Range;

use super::*;

impl ShardedGossipLocal {
    /// Generate a bloom filter of all agents.
    /// - Agents are only included if they are within the common arc set.
    /// - The bloom is `KitsuneAgent` + `signed_at_ms`. So multiple agent infos could
    /// be in the same filter.
    /// - Only create the filter if there are any agents matching the above criteria.
    /// No empty bloom filters.
    /// - Bloom has a 1% chance of false positive (which will lead to agents not being sent back).
    /// - Expect this function to complete in an average of 10 ms and worst case 100 ms.
    pub(super) async fn generate_agent_bloom(
        &self,
        state: RoundState,
    ) -> KitsuneResult<Option<BloomFilter>> {
        let RoundState { common_arc_set, .. } = state;
        // Get the time range for this gossip.
        // Get all the agent info that is within the common arc set.
        let agents_within_arc: Vec<_> =
            store::agent_info_within_arc_set(&self.evt_sender, &self.space, common_arc_set)
                .await?
                // Need to collect to know the length for the bloom filter.
                .collect();

        // There was no agents so we don't create a bloom.
        if agents_within_arc.is_empty() {
            return Ok(None);
        }

        // Create a new bloom with the correct size.
        let mut bloom = bloomfilter::Bloom::new_for_fp_rate(agents_within_arc.len(), Self::TGT_FP);

        for info in agents_within_arc {
            let signed_at_ms = info.signed_at_ms;
            // The key is the agent hash + the signed at.
            let key = Arc::new(MetaOpKey::Agent(info.0.agent.clone(), signed_at_ms));
            bloom.set(&key);
        }
        Ok(Some(bloom))
    }

    /// Generate a bloom filter of all ops.
    /// - Ops are only included if they are within the common arc set.
    /// - The bloom is `KitsuneOpHah`.
    /// - Ops are only included from local agents that are within the common arc set.
    /// - Only create the filter if there are any ops matching the above criteria.
    /// No empty bloom filters.
    /// - Bloom has a 1% chance of false positive (which will lead to agents not being sent back).
    /// - Expect this function to complete in an average of 10 ms and worst case 100 ms.
    pub(super) async fn generate_ops_blooms_for_time_window(
        &self,
        local_agents: &HashSet<Arc<KitsuneAgent>>,
        common_arc_set: &Arc<DhtArcSet>,
        mut search_time_window: Range<u64>,
    ) -> KitsuneResult<Vec<TimedBloomFilter>> {
        let mut results = Vec::new();
        loop {
            // Get the local agents within the arc set.
            let local_agents_within_arc_set: Vec<_> =
                store::agents_within_arcset(&self.evt_sender, &self.space, common_arc_set.clone())
                    .await?
                    .into_iter()
                    .filter(|(a, _)| local_agents.contains(a))
                    .collect();

            // Get the op hashes which fit within the common arc set from these local agents.
            let result = store::all_op_hashes_within_arcset(
                &self.evt_sender,
                &self.space,
                local_agents_within_arc_set.as_slice(),
                common_arc_set,
                search_time_window.clone(),
                Self::UPPER_HASHES_BOUND,
                true,
            )
            .await?;

            // If there are none then don't create a bloom.
            let (ops_within_common_arc, found_time_window) = match result {
                Some(r) => r,
                None => {
                    if !local_agents_within_arc_set.is_empty() {
                        let bloom = TimedBloomFilter {
                            bloom: None,
                            time: search_time_window,
                        };
                        results.push(bloom);
                    }
                    break;
                }
            };

            let num_found = ops_within_common_arc.len();

            // Create the bloom from the op hashes.
            let mut bloom =
                bloomfilter::Bloom::new_for_fp_rate(ops_within_common_arc.len(), Self::TGT_FP);

            for hash in ops_within_common_arc {
                bloom.set(&Arc::new(MetaOpKey::Op(hash)));
            }

            // If we found the maximum number of ops we can then
            // there might still be more ops in the search window.
            // TODO: Not sure this is correct?
            if num_found >= Self::UPPER_HASHES_BOUND
                && found_time_window.end <= search_time_window.end
            {
                let bloom = TimedBloomFilter {
<<<<<<< HEAD
                    bloom: Some(bloom),
=======
                    bloom,
                    // the `time_window.end` is exclusive, but has already been incremented
                    // to account for this
>>>>>>> 6706064a
                    time: search_time_window.start..found_time_window.end,
                };
                // Adjust the search window to search the remaining time window.
                // Include the end of the last time bound.
                search_time_window =
                    found_time_window.end.saturating_sub(1)..search_time_window.end;
                results.push(bloom);
            } else {
                let bloom = TimedBloomFilter {
                    bloom: Some(bloom),
                    time: search_time_window,
                };
                results.push(bloom);
                break;
            }
        }
        Ok(results)
    }

    /// Check a bloom filter for missing ops.
    /// - For each local agent that is within the common arc set,
    ///   get all ops that are within the common arc set and missing from the filter.
    /// - There is a 1% chance of false positives.
    /// - The performance of this function is dependent on the number of ops that fit the
    ///   above criteria and the number of local agents.
    /// - The worst case is maximum amount of ops that could be created for the time period.
    /// - The expected performance per op is average 10ms and worst 100 ms.
    pub(super) async fn check_ops_bloom(
        &self,
        local_agents_within_arc_set: Vec<(Arc<KitsuneAgent>, ArcInterval)>,
        state: RoundState,
        remote_bloom: TimedBloomFilter,
    ) -> KitsuneResult<HashMap<Arc<KitsuneOpHash>, Vec<u8>>> {
        let RoundState { common_arc_set, .. } = state;
        let TimedBloomFilter {
            bloom: remote_bloom,
            time,
        } = remote_bloom;
        if let Some((hashes, _)) = store::all_op_hashes_within_arcset(
            &self.evt_sender,
            &self.space,
            local_agents_within_arc_set.as_slice(),
            &common_arc_set,
            time,
            usize::MAX,
            false,
        )
        .await?
        {
            let missing_hashes: Vec<_> = match remote_bloom {
                Some(remote_bloom) => hashes
                    .into_iter()
                    .filter(|hash| !remote_bloom.check(&Arc::new(MetaOpKey::Op(hash.clone()))))
                    .collect(),
                None => hashes,
            };
            let agents = local_agents_within_arc_set
                .iter()
                .map(|(a, _)| a)
                .cloned()
                .collect();
            let missing_ops = self
                .evt_sender
                .fetch_op_data(FetchOpDataEvt {
                    space: self.space.clone(),
                    agents,
                    op_hashes: missing_hashes,
                })
                .await
                .map_err(KitsuneError::other)?;
            Ok(missing_ops.into_iter().collect())
        } else {
            Ok(HashMap::new())
        }
    }
}<|MERGE_RESOLUTION|>--- conflicted
+++ resolved
@@ -109,13 +109,9 @@
                 && found_time_window.end <= search_time_window.end
             {
                 let bloom = TimedBloomFilter {
-<<<<<<< HEAD
                     bloom: Some(bloom),
-=======
-                    bloom,
                     // the `time_window.end` is exclusive, but has already been incremented
                     // to account for this
->>>>>>> 6706064a
                     time: search_time_window.start..found_time_window.end,
                 };
                 // Adjust the search window to search the remaining time window.
