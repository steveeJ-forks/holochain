pub use crate::test_util::spawn_handler;
<<<<<<< HEAD
use crate::{test_util::hash_op_data, KitsuneHostPanicky};
use crate::{HostStub, KitsuneHost};
=======
use crate::HostStub;
use crate::{test_util::hash_op_data, KitsuneHostDefaultError};
>>>>>>> 82a14dde
use kitsune_p2p_types::box_fut;
use kitsune_p2p_types::dht::prelude::{ArqBoundsSet, RegionCoordSetLtcs, RegionData};
use kitsune_p2p_types::dht::spacetime::{TelescopingTimes, Topology};
use kitsune_p2p_types::dht::{ArqStrat, PeerStrat};

use super::*;

pub struct StandardResponsesHostApi {
    infos: Vec<AgentInfoSigned>,
    topology: Topology,
    with_data: bool,
}

<<<<<<< HEAD
impl KitsuneHost for StandardResponsesHostApi {
=======
impl KitsuneHostDefaultError for StandardResponsesHostApi {
    const NAME: &'static str = "StandardResponsesHostApi";

>>>>>>> 82a14dde
    fn get_agent_info_signed(
        &self,
        input: GetAgentInfoSignedEvt,
    ) -> crate::KitsuneHostResult<Option<crate::types::agent_store::AgentInfoSigned>> {
        let agent = self
            .infos
            .clone()
            .into_iter()
            .find(|a| a.agent == input.agent)
            .unwrap();
        box_fut(Ok(Some(agent)))
    }

    fn peer_extrapolated_coverage(
        &self,
        _space: Arc<KitsuneSpace>,
        _dht_arc_set: DhtArcSet,
    ) -> crate::KitsuneHostResult<Vec<f64>> {
        todo!()
    }

    fn query_region_set(
        &self,
        space: Arc<KitsuneSpace>,
        dht_arc_set: Arc<DhtArcSet>,
    ) -> crate::KitsuneHostResult<RegionSetLtcs> {
        async move {
            let arqs = ArqBoundsSet::from_dht_arc_set(
                &self.get_topology(space).await?,
                &ArqStrat::default(),
                &dht_arc_set,
            )
            .expect("an arc in the set could not be quantized");
            let coords = RegionCoordSetLtcs::new(TelescopingTimes::new(1.into()), arqs);
            let region_set = if self.with_data {
                // XXX: this is very fake, and completely wrong!
                //      in order to properly match the fake data returned in other methods,
                //      there should really only be one nonzero region.
                let data = RegionData {
                    hash: [1; 32].into(),
                    size: 1,
                    count: 1,
                };
                coords.into_region_set_infallible(|_| data.clone())
            } else {
                RegionSetLtcs::from_data(coords, vec![])
            };
            Ok(region_set)
        }
        .boxed()
        .into()
    }

    fn record_metrics(
        &self,
        _space: Arc<KitsuneSpace>,
        _records: Vec<MetricRecord>,
    ) -> crate::KitsuneHostResult<()> {
        box_fut(Ok(()))
    }

    fn get_topology(
        &self,
        _space: Arc<KitsuneSpace>,
    ) -> crate::KitsuneHostResult<dht::spacetime::Topology> {
        box_fut(Ok(self.topology.clone()))
    }
}

// TODO: integrate with `HandlerBuilder`
async fn standard_responses(
    agents: Vec<(Arc<KitsuneAgent>, AgentInfoSigned)>,
    with_data: bool,
) -> (MockKitsuneP2pEventHandler, HostApi) {
    let mut evt_handler = MockKitsuneP2pEventHandler::new();
    let infos = agents.iter().map(|(_, i)| i.clone()).collect::<Vec<_>>();
    let host_api = StandardResponsesHostApi {
        infos: infos.clone(),
        topology: Topology::standard_epoch(),
        with_data,
    };
    evt_handler.expect_handle_query_agents().returning({
        move |_| {
            let infos = infos.clone();
            Ok(async move { Ok(infos.clone()) }.boxed().into())
        }
    });

    if with_data {
        let fake_data = KitsuneOpData::new(vec![0]);
        let fake_hash = hash_op_data(&fake_data.0);
        let fake_hash_2 = fake_hash.clone();
        evt_handler
            .expect_handle_query_op_hashes()
            .returning(move |_| {
                let hash = fake_hash_2.clone();
                Ok(
                    async move { Ok(Some((vec![hash], full_time_window_inclusive()))) }
                        .boxed()
                        .into(),
                )
            });
        evt_handler
            .expect_handle_fetch_op_data()
            .returning(move |_| {
                let hash = fake_hash.clone();
                let data = fake_data.clone();
                Ok(async move { Ok(vec![(hash, data)]) }.boxed().into())
            });
    } else {
        evt_handler
            .expect_handle_query_op_hashes()
            .returning(|_| Ok(async { Ok(None) }.boxed().into()));
        evt_handler
            .expect_handle_fetch_op_data()
            .returning(|_| Ok(async { Ok(vec![]) }.boxed().into()));
    }
    evt_handler
        .expect_handle_gossip()
        .returning(|_, _| Ok(async { Ok(()) }.boxed().into()));

    (evt_handler, Arc::new(host_api))
}

pub async fn setup_player(
    state: ShardedGossipLocalState,
    agents: Vec<(Arc<KitsuneAgent>, AgentInfoSigned)>,
    with_data: bool,
) -> ShardedGossipLocal {
    let (evt_handler, host_api) = standard_responses(agents, with_data).await;
    let (evt_sender, _) = spawn_handler(evt_handler).await;
    ShardedGossipLocal::test(GossipType::Historical, evt_sender, host_api, state)
}

pub async fn setup_standard_player(
    state: ShardedGossipLocalState,
    agents: Vec<(Arc<KitsuneAgent>, AgentInfoSigned)>,
) -> ShardedGossipLocal {
    setup_player(state, agents, true).await
}

pub async fn setup_empty_player(
    state: ShardedGossipLocalState,
    agents: Vec<(Arc<KitsuneAgent>, AgentInfoSigned)>,
) -> ShardedGossipLocal {
    let (evt_handler, host_api) = standard_responses(agents, false).await;
    let (evt_sender, _) = spawn_handler(evt_handler).await;
    ShardedGossipLocal::test(GossipType::Historical, evt_sender, host_api, state)
}

pub async fn agents_with_infos(num_agents: usize) -> Vec<(Arc<KitsuneAgent>, AgentInfoSigned)> {
    let mut out = Vec::with_capacity(num_agents);
    for agent in std::iter::repeat_with(|| Arc::new(fixt!(KitsuneAgent))).take(num_agents) {
        let info = agent_info(agent.clone()).await;
        out.push((agent, info));
    }
    out
}

pub async fn agent_info(agent: Arc<KitsuneAgent>) -> AgentInfoSigned {
    let rand_string: String = thread_rng()
        .sample_iter(&rand::distributions::Alphanumeric)
        .take(10)
        .map(char::from)
        .collect();
    AgentInfoSigned::sign(
        Arc::new(fixt!(KitsuneSpace)),
        agent,
        u32::MAX / 2,
        vec![url2::url2!(
            "kitsune-proxy://CIW6PxKxs{}cKwUpaMSmB7kLD8xyyj4mqcw/kitsune-quic/h/localhost/p/5778/-",
            rand_string
        )
        .into()],
        std::time::UNIX_EPOCH.elapsed().unwrap().as_millis() as u64,
        (std::time::UNIX_EPOCH.elapsed().unwrap() + std::time::Duration::from_secs(60 * 60))
            .as_millis() as u64,
        |_| async move { Ok(Arc::new(fixt!(KitsuneSignature, Predictable))) },
    )
    .await
    .unwrap()
}

/// Get an agents cert from their agent info
pub fn cert_from_info(info: AgentInfoSigned) -> Tx2Cert {
    let digest = kitsune_p2p_proxy::ProxyUrl::from_full(info.url_list[0].as_str())
        .unwrap()
        .digest();
    Tx2Cert::from(digest)
}

pub fn empty_bloom() -> EncodedTimedBloomFilter {
    EncodedTimedBloomFilter::MissingAllHashes {
        time_window: full_time_window(),
    }
}<|MERGE_RESOLUTION|>--- conflicted
+++ resolved
@@ -1,11 +1,6 @@
 pub use crate::test_util::spawn_handler;
-<<<<<<< HEAD
-use crate::{test_util::hash_op_data, KitsuneHostPanicky};
+use crate::{test_util::hash_op_data};
 use crate::{HostStub, KitsuneHost};
-=======
-use crate::HostStub;
-use crate::{test_util::hash_op_data, KitsuneHostDefaultError};
->>>>>>> 82a14dde
 use kitsune_p2p_types::box_fut;
 use kitsune_p2p_types::dht::prelude::{ArqBoundsSet, RegionCoordSetLtcs, RegionData};
 use kitsune_p2p_types::dht::spacetime::{TelescopingTimes, Topology};
@@ -19,13 +14,7 @@
     with_data: bool,
 }
 
-<<<<<<< HEAD
 impl KitsuneHost for StandardResponsesHostApi {
-=======
-impl KitsuneHostDefaultError for StandardResponsesHostApi {
-    const NAME: &'static str = "StandardResponsesHostApi";
-
->>>>>>> 82a14dde
     fn get_agent_info_signed(
         &self,
         input: GetAgentInfoSignedEvt,
