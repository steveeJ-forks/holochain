--- conflicted
+++ resolved
@@ -545,16 +545,11 @@
     dbg!(&cert);
     dbg!(&agents);
     // - Bob accepts the round.
-<<<<<<< HEAD
     let bob_outgoing = bob
-        .process_incoming(alice_cert.clone(), alice_initiate)
+        .process_incoming(cert.clone(), alice_initiate)
         .await
         .unwrap();
     assert_eq!(bob_outgoing.len(), 2);
-=======
-    let bob_outgoing = bob.process_incoming(cert, alice_initiate).await.unwrap();
-    assert_eq!(bob_outgoing.len(), 5);
->>>>>>> b09f5e3d
 
     bob.inner
         .share_mut(|i, _| {
