use crate::agent_store::AgentInfoSigned;
use crate::gossip::simple_bloom::{decode_bloom_filter, encode_bloom_filter};
use crate::types::event::*;
use crate::types::gossip::*;
use crate::types::*;
use ghost_actor::dependencies::tracing;
use kitsune_p2p_types::codec::Codec;
use kitsune_p2p_types::config::*;
use kitsune_p2p_types::dht_arc::{ArcInterval, DhtArcSet};
use kitsune_p2p_types::metrics::*;
use kitsune_p2p_types::tx2::tx2_api::*;
use kitsune_p2p_types::tx2::tx2_utils::*;
use kitsune_p2p_types::*;
use std::collections::{HashMap, HashSet, VecDeque};
use std::sync::Arc;

use super::simple_bloom::{HowToConnect, MetaOpKey};

mod accept;
mod agents;
mod bloom;
mod initiate;
mod ops;
mod store;

/// max send buffer size (keep it under 16384 with a little room for overhead)
/// (this is not a tuning_param because it must be coordinated
/// with the constant in PoolBuf which cannot be set at runtime)
const MAX_SEND_BUF_BYTES: usize = 16000;

type BloomFilter = bloomfilter::Bloom<Arc<MetaOpKey>>;
type EventSender = futures::channel::mpsc::Sender<event::KitsuneP2pEvent>;

#[derive(Debug, Clone, Copy)]
enum GossipType {
    Recent,
    Historical,
}

struct ShardedGossip {
    gossip_type: GossipType,
    tuning_params: KitsuneP2pTuningParams,
    ep_hnd: Tx2EpHnd<wire::Wire>,
    space: Arc<KitsuneSpace>,
    evt_sender: EventSender,
    inner: Share<ShardedGossipInner>,
}

/// Incoming gossip.
type Incoming = (Tx2ConHnd<wire::Wire>, ShardedGossipWire);
/// Outgoing gossip.
type Outgoing = (GossipTgt, HowToConnect, ShardedGossipWire);

type StateKey = Tx2Cert;

#[derive(Default)]
struct ShardedGossipInner {
    local_agents: HashSet<Arc<KitsuneAgent>>,
    initiate_tgt: Option<GossipTgt>,
    incoming: VecDeque<Incoming>,
    outgoing: VecDeque<Outgoing>,
    // TODO: Figure out how to properly clean up old
    // gossip round states.
    state_map: HashMap<StateKey, RoundState>,
}

#[derive(Debug, Clone)]
struct RoundState {
    common_arc_set: Arc<DhtArcSet>,
    since_ms: u64,
    until_ms: u64,
}

impl ShardedGossip {
    const TGT_FP: f64 = 0.01;

    pub fn new(
        tuning_params: KitsuneP2pTuningParams,
        space: Arc<KitsuneSpace>,
        ep_hnd: Tx2EpHnd<wire::Wire>,
        evt_sender: futures::channel::mpsc::Sender<event::KitsuneP2pEvent>,
        gossip_type: GossipType,
    ) -> Arc<Self> {
        let this = Arc::new(Self {
            tuning_params,
            space,
            ep_hnd,
            // send_interval_ms,
            evt_sender,
            inner: Share::new(ShardedGossipInner::default()),
            gossip_type,
        });
        metric_task({
            let this = this.clone();
            async move {
                loop {
                    // TODO: Use parameters for sleep time
                    tokio::time::sleep(std::time::Duration::from_millis(200)).await;
                    this.run_one_iteration().await;
                }
                KitsuneResult::Ok(())
            }
        });
        this
    }

    async fn run_one_iteration(&self) -> () {
        // TODO: Handle errors
        self.try_initiate().await.unwrap();
        self.process_incoming_outgoing().await.unwrap();
    }

    /// Calculate the time range for a gossip round.
    fn calculate_time_range(&self) -> KitsuneResult<(u64, u64)> {
        // TODO: This is where we need to actually choose
        // an appropriate gossip window based on the type of
        // gossip (recent vs historical) and maybe the amount
        // of ops?
<<<<<<< HEAD

        // Blooms optimize for lots of new data.
        // Hashes optimize no recent changes.
        Ok((0, u64::MAX))
=======
        match self.gossip_type {
            GossipType::Historical => Ok((0, u64::MAX)),
            GossipType::Recent => Ok((0, u64::MAX)),
        }
>>>>>>> f17f9959
    }

    async fn process_incoming_outgoing(&self) -> KitsuneResult<()> {
        let (incoming, outgoing) = self.pop_queues()?;
        if let Some(incoming) = incoming {
            self.process_incoming(incoming).await?;
        }
        if let Some(outgoing) = outgoing {
            self.process_outgoing(outgoing).await?;
        }
        // TODO: Locally sync agents.
        Ok(())
    }

    fn pop_queues(&self) -> KitsuneResult<(Option<Incoming>, Option<Outgoing>)> {
        self.inner.share_mut(move |inner, _| {
            let incoming = inner.incoming.pop_front();
            let outgoing = inner.outgoing.pop_front();
            Ok((incoming, outgoing))
        })
    }

    fn new_state(&self, common_arc_set: Arc<DhtArcSet>) -> KitsuneResult<RoundState> {
        let (since_ms, until_ms) = self.calculate_time_range()?;
        Ok(RoundState {
            common_arc_set,
            since_ms,
            until_ms,
        })
    }

    async fn get_state(&self, id: StateKey) -> KitsuneResult<Option<RoundState>> {
        self.inner
            .share_mut(|i, _| Ok(i.state_map.get(&id).cloned()))
    }

    async fn remove_state(&self, id: StateKey) -> KitsuneResult<Option<RoundState>> {
        self.inner.share_mut(|i, _| Ok(i.state_map.remove(&id)))
    }

    async fn process_incoming(&self, incoming: Incoming) -> KitsuneResult<()> {
        // TODO: How do we route the gossip to the right loop type (recent vs historical)
        let (con, gossip) = incoming;
        match gossip {
            ShardedGossipWire::Initiate(Initiate { intervals }) => {
                self.incoming_initiate(con, intervals).await?
            }
            ShardedGossipWire::Accept(Accept { intervals }) => {
                self.incoming_accept(con, intervals).await?
            }
            ShardedGossipWire::Agents(Agents { filter }) => {
                if let Some(state) = self.get_state(con.peer_cert()).await? {
                    let filter = decode_bloom_filter(&filter);
                    self.incoming_agents(con, state, filter).await?;
                }
            }
            ShardedGossipWire::MissingAgents(MissingAgents { agents }) => {
                if let Some(state) = self.get_state(con.peer_cert()).await? {
                    self.incoming_missing_agents(state, agents).await?;
                }
            }
            ShardedGossipWire::Ops(Ops { filter }) => {
                if let Some(state) = self.get_state(con.peer_cert()).await? {
                    let filter = decode_bloom_filter(&filter);
                    self.incoming_ops(con, state, filter).await?
                }
            }
            ShardedGossipWire::MissingOps(MissingOps { ops, finished }) => {
                let state = if finished {
                    self.remove_state(con.peer_cert()).await?
                } else {
                    self.get_state(con.peer_cert()).await?
                };
                if let Some(state) = state {
                    self.incoming_missing_ops(state, ops).await?;
                }
            }
        }
        Ok(())
    }

    async fn process_outgoing(&self, outgoing: Outgoing) -> KitsuneResult<()> {
        let (endpoint, how, gossip) = outgoing;
        let gossip = gossip.encode_vec().map_err(KitsuneError::other)?;
        let sending_bytes = gossip.len();
        let gossip = wire::Wire::gossip(self.space.clone(), gossip.into());

        let timeout = self.tuning_params.implicit_timeout();

        let con = match how {
            HowToConnect::Con(con) => {
                // TODO: Uncomment this and make it work.
                // if con.is_closed() {
                //     let url = pick_url_for_cert(inner, &peer_cert)?;
                //     ep_hnd.get_connection(url, t).await?
                // } else {
                //     con
                // }
                con
            }
            HowToConnect::Url(url) => self.ep_hnd.get_connection(url, timeout).await?,
        };
        // TODO: Wait for enough available outgoing bandwidth here before
        // actually sending the gossip.
        con.notify(&gossip, timeout).await?;
        Ok(())
    }

    /// Find a remote endpoint from agents within arc set.
    async fn find_remote_agent_within_arc(
        &self,
        agent: &Arc<KitsuneAgent>,
        arc_set: Arc<DhtArcSet>,
        local_agents: &HashSet<Arc<KitsuneAgent>>,
    ) -> KitsuneResult<Option<(GossipTgt, TxUrl)>> {
        // Get the time range for this gossip.
        let (since_ms, until_ms) = self.calculate_time_range()?;
        let mut remote_agents_within_arc_set = store::agents_within_arcset(
            &self.evt_sender,
            &self.space,
            &agent,
            arc_set.clone(),
            since_ms,
            until_ms,
        )
        .await?
        .into_iter()
        .filter(|(a, _)| !local_agents.contains(a));

        // Get the first remote endpoint.
        // TODO: Make this more intelligent and don't just choose the first.
        match remote_agents_within_arc_set.next() {
            Some((remote_agent, _)) => {
                Ok(
                    // Get the agent info for the chosen remote agent.
                    store::get_agent_info(&self.evt_sender, &self.space, &remote_agent)
                        .await
                        // TODO: Handle error.
                        .unwrap()
                        .and_then(|ra| {
                            ra.url_list.get(0).cloned().and_then(|url| {
                                kitsune_p2p_proxy::ProxyUrl::from_full(url.as_str())
                                    .map_err(|e| tracing::error!("Failed to parse url {:?}", e))
                                    .ok()
                                    .map(|purl| {
                                        (
                                            GossipTgt::new(
                                                vec![ra.agent.clone()],
                                                Tx2Cert::from(purl.digest()),
                                            ),
                                            TxUrl::from(url.as_str()),
                                        )
                                    })
                            })
                        }),
                )
            }
            None => Ok(None),
        }
    }
}

kitsune_p2p_types::write_codec_enum! {
    /// SimpleBloom Gossip Wire Protocol Codec
    codec ShardedGossipWire {
        /// Initiate a round of gossip with a remote node
        Initiate(0x10) {
            intervals.0: Vec<ArcInterval>,
        },

        /// Accept an incoming round of gossip from a remote node
        Accept(0x20) {
            intervals.0: Vec<ArcInterval>,
        },

        /// Send Agent Info Boom
        Agents(0x30) {
            filter.0: PoolBuf,
        },

        /// Any agents that were missing from the bloom.
        MissingAgents(0x40) {
            agents.0: Vec<Arc<AgentInfoSigned>>,
        },

        /// Send Agent Info Boom
        Ops(0x50) {
            filter.0: PoolBuf,
        },

        /// Any ops that were missing from the remote bloom.
        MissingOps(0x60) {
            ops.0: Vec<Arc<(Arc<KitsuneOpHash>, Vec<u8>)>>,
            finished.1: bool,
        },
    }
}

impl AsGossipModule for ShardedGossip {
    fn incoming_gossip(
        &self,
        con: Tx2ConHnd<wire::Wire>,
        gossip_data: Box<[u8]>,
    ) -> KitsuneResult<()> {
        use kitsune_p2p_types::codec::*;
        let (_, gossip) =
            ShardedGossipWire::decode_ref(&gossip_data).map_err(KitsuneError::other)?;
        self.inner.share_mut(move |i, _| {
            i.incoming.push_back((con, gossip));
            if i.incoming.len() > 20 {
                tracing::warn!(
                    "Overloaded with incoming gossip.. {} messages",
                    i.incoming.len()
                );
            }
            Ok(())
        })
    }

    fn local_agent_join(&self, a: Arc<KitsuneAgent>) {
        let _ = self.inner.share_mut(move |i, _| {
            i.local_agents.insert(a);
            Ok(())
        });
    }

    fn local_agent_leave(&self, a: Arc<KitsuneAgent>) {
        let _ = self.inner.share_mut(move |i, _| {
            i.local_agents.remove(&a);
            Ok(())
        });
    }
}

struct ShardedGossipFactory;

impl AsGossipModuleFactory for ShardedGossipFactory {
    fn spawn_gossip_task(
        &self,
        tuning_params: KitsuneP2pTuningParams,
        space: Arc<KitsuneSpace>,
        ep_hnd: Tx2EpHnd<wire::Wire>,
        evt_sender: futures::channel::mpsc::Sender<event::KitsuneP2pEvent>,
    ) -> GossipModule {
        GossipModule(ShardedGossip::new(
            tuning_params,
            space,
            ep_hnd,
            evt_sender,
            GossipType::Recent,
        ))
    }
}
pub fn factory() -> GossipModuleFactory {
    GossipModuleFactory(Arc::new(ShardedGossipFactory))
}

fn clamp64(u: u64) -> i64 {
    if u > i64::MAX as u64 {
        i64::MAX
    } else {
        u as i64
    }
}<|MERGE_RESOLUTION|>--- conflicted
+++ resolved
@@ -116,17 +116,13 @@
         // an appropriate gossip window based on the type of
         // gossip (recent vs historical) and maybe the amount
         // of ops?
-<<<<<<< HEAD
 
         // Blooms optimize for lots of new data.
         // Hashes optimize no recent changes.
-        Ok((0, u64::MAX))
-=======
         match self.gossip_type {
             GossipType::Historical => Ok((0, u64::MAX)),
             GossipType::Recent => Ok((0, u64::MAX)),
         }
->>>>>>> f17f9959
     }
 
     async fn process_incoming_outgoing(&self) -> KitsuneResult<()> {
