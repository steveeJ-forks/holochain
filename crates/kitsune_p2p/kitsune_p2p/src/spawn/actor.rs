--- conflicted
+++ resolved
@@ -680,15 +680,23 @@
         .boxed()
         .into())
     }
-<<<<<<< HEAD
-    
+
     fn handle_new_integrated_data(
         &mut self,
         space: Arc<KitsuneSpace>,
     ) -> KitsuneP2pHandlerResult<()> {
         let space_sender = match self.spaces.get_mut(&space) {
             None => return unit_ok_fut(),
-=======
+            Some(space) => space.get(),
+        };
+        Ok(async move {
+            let (space_sender, _) = space_sender.await;
+            space_sender.new_integrated_data(space).await?;
+            Ok(())
+        }
+        .boxed()
+        .into())
+    }
 
     fn handle_authority_for_hash(
         &mut self,
@@ -698,17 +706,11 @@
     ) -> KitsuneP2pHandlerResult<bool> {
         let space_sender = match self.spaces.get_mut(&space) {
             None => return Err(KitsuneP2pError::RoutingSpaceError(space)),
->>>>>>> 6706064a
             Some(space) => space.get(),
         };
         Ok(async move {
             let (space_sender, _) = space_sender.await;
-<<<<<<< HEAD
-            space_sender.new_integrated_data(space).await?;
-            Ok(())
-=======
             space_sender.authority_for_hash(space, agent, basis).await
->>>>>>> 6706064a
         }
         .boxed()
         .into())
