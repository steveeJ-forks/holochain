use super::*;

type KAgent = Arc<KitsuneAgent>;
type KAgentMap = HashMap<KAgent, Arc<AgentInfoSigned>>;

ghost_actor::ghost_chan! {
    /// controller for test harness agent actor
    pub(crate) chan HarnessAgentControl<KitsuneP2pError> {
        /// dump agent info from peer_store
        fn dump_agent_info() -> Vec<Arc<AgentInfoSigned>>;

        /// inject a bunch of agent info
        fn inject_agent_info(info: KAgentMap) -> ();

        /// inject data to be gradually gossiped
        fn inject_gossip_data(data: String) -> Arc<KitsuneOpHash>;

        /// dump all local gossip data from this agent
        fn dump_local_gossip_data() -> HashMap<Arc<KitsuneOpHash>, String>;

        /// dump all local peer data from this agent
        fn dump_local_peer_data() -> HashMap<Arc<KitsuneAgent>, Arc<AgentInfoSigned>>;
    }
}

pub(crate) async fn spawn_test_agent(
    harness_chan: HarnessEventChannel,
    config: KitsuneP2pConfig,
) -> Result<
    (
        Arc<KitsuneAgent>,
        ghost_actor::GhostSender<KitsuneP2p>,
        ghost_actor::GhostSender<HarnessAgentControl>,
    ),
    KitsuneP2pError,
> {
    let (p2p, evt) = spawn_kitsune_p2p(
        config,
        kitsune_p2p_proxy::TlsConfig::new_ephemeral().await.unwrap(),
    )
    .await?;

    let builder = ghost_actor::actor_builder::GhostActorBuilder::new();

    let channel_factory = builder.channel_factory().clone();

    channel_factory.attach_receiver(evt).await?;

    let control = channel_factory
        .create_channel::<HarnessAgentControl>()
        .await?;

    let harness = AgentHarness::new(harness_chan).await?;
    let agent = harness.agent.clone();
    tokio::task::spawn(builder.spawn(harness));

    Ok((agent, p2p, control))
}

use kitsune_p2p_timestamp::Timestamp;
use kitsune_p2p_types::dependencies::lair_keystore_api_0_0;
use kitsune_p2p_types::dht_arc::DhtArcSet;
<<<<<<< HEAD
use kitsune_p2p_types::dht_arc::PeerStratBeta;
=======
use kitsune_p2p_types::dht_arc::PeerStratAlpha;
>>>>>>> aef4c101
use lair_keystore_api_0_0::entry::EntrySignEd25519;
use lair_keystore_api_0_0::internal::sign_ed25519::*;

struct AgentHarness {
    agent: Arc<KitsuneAgent>,
    priv_key: SignEd25519PrivKey,
    harness_chan: HarnessEventChannel,
    agent_store: HashMap<Arc<KitsuneAgent>, Arc<AgentInfoSigned>>,
    gossip_store: HashMap<Arc<KitsuneOpHash>, String>,
    metric_store: KdMetricStore,
}

impl AgentHarness {
    pub async fn new(harness_chan: HarnessEventChannel) -> Result<Self, KitsuneP2pError> {
        let EntrySignEd25519 { priv_key, pub_key } = sign_ed25519_keypair_new_from_entropy()
            .await
            .map_err(KitsuneP2pError::other)?;
        let pub_key = (**pub_key).clone();
        let agent: Arc<KitsuneAgent> = Arc::new(KitsuneAgent::new(pub_key));
        Ok(Self {
            agent,
            priv_key,
            harness_chan,
            agent_store: HashMap::new(),
            gossip_store: HashMap::new(),
            metric_store: KdMetricStore::default(),
        })
    }
}

impl ghost_actor::GhostControlHandler for AgentHarness {}

impl ghost_actor::GhostHandler<HarnessAgentControl> for AgentHarness {}

impl HarnessAgentControlHandler for AgentHarness {
    fn handle_dump_agent_info(
        &mut self,
    ) -> HarnessAgentControlHandlerResult<Vec<Arc<AgentInfoSigned>>> {
        let all = self.agent_store.values().cloned().collect();
        Ok(async move { Ok(all) }.boxed().into())
    }

    fn handle_inject_agent_info(
        &mut self,
        info: HashMap<Arc<KitsuneAgent>, Arc<AgentInfoSigned>>,
    ) -> HarnessAgentControlHandlerResult<()> {
        self.agent_store.extend(info);
        Ok(async move { Ok(()) }.boxed().into())
    }

    fn handle_inject_gossip_data(
        &mut self,
        data: String,
    ) -> HarnessAgentControlHandlerResult<Arc<KitsuneOpHash>> {
        let op_hash: Arc<KitsuneOpHash> = TestVal::test_val();
        self.gossip_store.insert(op_hash.clone(), data);
        Ok(async move { Ok(op_hash) }.boxed().into())
    }

    fn handle_dump_local_gossip_data(
        &mut self,
    ) -> HarnessAgentControlHandlerResult<HashMap<Arc<KitsuneOpHash>, String>> {
        let out = self.gossip_store.clone();
        Ok(async move { Ok(out) }.boxed().into())
    }

    fn handle_dump_local_peer_data(
        &mut self,
    ) -> HarnessAgentControlHandlerResult<HashMap<Arc<KitsuneAgent>, Arc<AgentInfoSigned>>> {
        let out = self.agent_store.clone();
        Ok(async move { Ok(out) }.boxed().into())
    }
}

impl ghost_actor::GhostHandler<KitsuneP2pEvent> for AgentHarness {}

impl KitsuneP2pEventHandler for AgentHarness {
    fn handle_put_agent_info_signed(
        &mut self,
        input: PutAgentInfoSignedEvt,
    ) -> KitsuneP2pEventHandlerResult<()> {
        for info in input.peer_data {
            let info = Arc::new(info);
            self.agent_store.insert(info.agent.clone(), info.clone());
            self.harness_chan.publish(HarnessEventType::StoreAgentInfo {
                agent: (&info.agent).into(),
                agent_info: info,
            });
        }
        Ok(async move { Ok(()) }.boxed().into())
    }

    fn handle_get_agent_info_signed(
        &mut self,
        input: GetAgentInfoSignedEvt,
    ) -> KitsuneP2pEventHandlerResult<Option<crate::types::agent_store::AgentInfoSigned>> {
        let res = self.agent_store.get(&input.agent).map(|i| (**i).clone());
        Ok(async move { Ok(res) }.boxed().into())
    }

    fn handle_query_agents(
        &mut self,
        QueryAgentsEvt {
            space: _,
            agents,
            window,
            arc_set,
            near_basis: _,
            limit,
        }: QueryAgentsEvt,
    ) -> KitsuneP2pEventHandlerResult<Vec<crate::types::agent_store::AgentInfoSigned>> {
        let arc_set = arc_set.unwrap_or_else(|| Arc::new(DhtArcSet::Full));
        let window = window.unwrap_or_else(full_time_window);
        // TODO - sort by near_basis if set
        let out = self
            .agent_store
            .iter()
            .filter(|(a, _)| {
                agents
                    .as_ref()
                    .map(|agents| agents.contains(*a))
                    .unwrap_or(true)
            })
            .filter(|(_, i)| arc_set.contains(i.agent.get_loc()))
            .filter(|(_, i)| window.contains(&Timestamp::from_micros(i.signed_at_ms as i64 * 1000)))
            .take(limit.unwrap_or(u32::MAX) as usize)
            .map(|(_, i)| (**i).clone())
            .collect();
        Ok(async move { Ok(out) }.boxed().into())
    }

    fn handle_query_peer_density(
        &mut self,
        _space: Arc<KitsuneSpace>,
        dht_arc: kitsune_p2p_types::dht_arc::DhtArc,
<<<<<<< HEAD
    ) -> KitsuneP2pEventHandlerResult<kitsune_p2p_types::dht_arc::PeerViewBeta> {
        let strat = PeerStratBeta::default();
=======
    ) -> KitsuneP2pEventHandlerResult<kitsune_p2p_types::dht_arc::PeerViewAlpha> {
        let strat = PeerStratAlpha::default();
>>>>>>> aef4c101
        let arcs: Vec<_> = self
            .agent_store
            .values()
            .filter_map(|v| {
                if dht_arc.contains(v.agent.get_loc()) {
                    Some(v.storage_arc)
                } else {
                    None
                }
            })
            .collect();

        // contains is already checked in the iterator
        let view = strat.view_unchecked(dht_arc, arcs.as_slice());

        Ok(async move { Ok(view) }.boxed().into())
    }

    fn handle_put_metric_datum(&mut self, datum: MetricDatum) -> KitsuneP2pEventHandlerResult<()> {
        self.metric_store.put_metric_datum(datum);
        Ok(async move { Ok(()) }.boxed().into())
    }

    fn handle_query_metrics(
        &mut self,
        query: MetricQuery,
    ) -> KitsuneP2pEventHandlerResult<MetricQueryAnswer> {
        let answer = self.metric_store.query_metrics(query);
        Ok(async move { Ok(answer) }.boxed().into())
    }

    fn handle_call(
        &mut self,
        space: Arc<super::KitsuneSpace>,
        to_agent: Arc<super::KitsuneAgent>,
        payload: Vec<u8>,
    ) -> KitsuneP2pEventHandlerResult<Vec<u8>> {
        let data = String::from_utf8_lossy(&payload);
        self.harness_chan.publish(HarnessEventType::Call {
            space: space.into(),
            to_agent: to_agent.into(),
            payload: data.to_string(),
        });
        let data = format!("echo: {}", data);
        let data = data.into_bytes();
        Ok(async move { Ok(data) }.boxed().into())
    }

    fn handle_notify(
        &mut self,
        space: Arc<super::KitsuneSpace>,
        to_agent: Arc<super::KitsuneAgent>,
        payload: Vec<u8>,
    ) -> KitsuneP2pEventHandlerResult<()> {
        let data = String::from_utf8_lossy(&payload);
        self.harness_chan.publish(HarnessEventType::Notify {
            space: space.into(),
            to_agent: to_agent.into(),
            payload: data.to_string(),
        });
        Ok(async move { Ok(()) }.boxed().into())
    }

    fn handle_gossip(
        &mut self,
        _space: Arc<super::KitsuneSpace>,
        ops: Vec<(Arc<super::KitsuneOpHash>, Vec<u8>)>,
    ) -> KitsuneP2pEventHandlerResult<()> {
        for (op_hash, op_data) in ops {
            let op_data = String::from_utf8_lossy(&op_data).to_string();
            self.harness_chan.publish(HarnessEventType::Gossip {
                op_hash: (&op_hash).into(),
                op_data: op_data.clone(),
            });
            self.gossip_store.insert(op_hash, op_data);
        }
        Ok(async move { Ok(()) }.boxed().into())
    }

    fn handle_query_op_hashes(
        &mut self,
        _input: QueryOpHashesEvt,
    ) -> KitsuneP2pEventHandlerResult<Option<(Vec<Arc<super::KitsuneOpHash>>, TimeWindow)>> {
        let hashes: Vec<Arc<super::KitsuneOpHash>> = self.gossip_store.keys().cloned().collect();
        let slug_hashes: Vec<Slug> = hashes.iter().map(|h| h.into()).collect();
        tracing::trace!(?slug_hashes, "FETCH_OP_HASHES");
        Ok(async move { Ok(Some((hashes, full_time_window()))) }
            .boxed()
            .into())
    }

    fn handle_fetch_op_data(
        &mut self,
        input: FetchOpDataEvt,
    ) -> KitsuneP2pEventHandlerResult<Vec<(Arc<super::KitsuneOpHash>, Vec<u8>)>> {
        let mut out = Vec::new();
        for hash in input.op_hashes {
            if let Some(op) = self.gossip_store.get(&hash) {
                out.push((hash.clone(), op.clone().into_bytes()));
            }
        }
        Ok(async move { Ok(out) }.boxed().into())
    }

    fn handle_sign_network_data(
        &mut self,
        input: SignNetworkDataEvt,
    ) -> KitsuneP2pEventHandlerResult<KitsuneSignature> {
        let sig = sign_ed25519(self.priv_key.clone(), input.data);
        Ok(async move {
            let sig = sig.await.map_err(KitsuneP2pError::other)?;
            let sig: Vec<u8> = (**sig).clone();
            Ok(sig.into())
        }
        .boxed()
        .into())
    }
}<|MERGE_RESOLUTION|>--- conflicted
+++ resolved
@@ -60,11 +60,7 @@
 use kitsune_p2p_timestamp::Timestamp;
 use kitsune_p2p_types::dependencies::lair_keystore_api_0_0;
 use kitsune_p2p_types::dht_arc::DhtArcSet;
-<<<<<<< HEAD
 use kitsune_p2p_types::dht_arc::PeerStratBeta;
-=======
-use kitsune_p2p_types::dht_arc::PeerStratAlpha;
->>>>>>> aef4c101
 use lair_keystore_api_0_0::entry::EntrySignEd25519;
 use lair_keystore_api_0_0::internal::sign_ed25519::*;
 
@@ -200,13 +196,8 @@
         &mut self,
         _space: Arc<KitsuneSpace>,
         dht_arc: kitsune_p2p_types::dht_arc::DhtArc,
-<<<<<<< HEAD
     ) -> KitsuneP2pEventHandlerResult<kitsune_p2p_types::dht_arc::PeerViewBeta> {
         let strat = PeerStratBeta::default();
-=======
-    ) -> KitsuneP2pEventHandlerResult<kitsune_p2p_types::dht_arc::PeerViewAlpha> {
-        let strat = PeerStratAlpha::default();
->>>>>>> aef4c101
         let arcs: Vec<_> = self
             .agent_store
             .values()
