//! Gossip event handler which uses `SwitchboardState` as its underlying persisted store.

#![allow(clippy::unit_arg)]

use std::sync::Arc;

use crate::event::*;
use crate::types::event::{KitsuneP2pEvent, KitsuneP2pEventHandler, KitsuneP2pEventHandlerResult};
use kitsune_p2p_types::bin_types::*;
use kitsune_p2p_types::*;

<<<<<<< HEAD
use super::switchboard_state::{NodeEp, NodeOpEntry, OpEntry, Switchboard};
=======
use super::switchboard_state::{NodeEp, OpEntry, Switchboard};
>>>>>>> 9702c767

type KSpace = Arc<KitsuneSpace>;
type KAgent = Arc<KitsuneAgent>;
type KOpHash = Arc<KitsuneOpHash>;

/// Stateful handler for KitsuneP2pEvents.
///
/// This is a very basic in-memory implementation of an event handler similar
/// to what a Kitsune implementor like Holochain would implement.
/// It's used to implement nodes in the Switchboard.
#[derive(Clone)]
pub struct SwitchboardEventHandler {
    node: NodeEp,
    sb: Switchboard,
}

impl SwitchboardEventHandler {
    /// Constructor
    pub fn new(node: NodeEp, sb: Switchboard) -> Self {
        Self { node, sb }
    }
}

impl ghost_actor::GhostHandler<KitsuneP2pEvent> for SwitchboardEventHandler {}
impl ghost_actor::GhostControlHandler for SwitchboardEventHandler {}

#[allow(warnings)]
impl KitsuneP2pEventHandler for SwitchboardEventHandler {
    fn handle_put_agent_info_signed(
        &mut self,
        PutAgentInfoSignedEvt { space, peer_data }: PutAgentInfoSignedEvt,
    ) -> KitsuneP2pEventHandlerResult<()> {
        self.sb.share(|state| {
            state
                .nodes
                .get_mut(&self.node)
                .unwrap()
                .remote_agents
                .extend(
                    peer_data
                        .into_iter()
                        .map(|info| (info.agent.get_loc().as_loc8(), info)),
                );
        });
        ok_fut(Ok(()))
    }

    fn handle_get_agent_info_signed(
        &mut self,
        GetAgentInfoSignedEvt { space, agent }: GetAgentInfoSignedEvt,
    ) -> KitsuneP2pEventHandlerResult<Option<crate::types::agent_store::AgentInfoSigned>> {
        ok_fut(Ok(self.sb.share(|state| {
            let node = state.nodes.get_mut(&self.node).unwrap();
            let loc = agent.get_loc().as_loc8();
            node.local_agents
                .get(&loc)
                .map(|e| e.info.to_owned())
                .or_else(|| node.remote_agents.get(&loc).cloned())
        })))
    }

    fn handle_query_agents(
        &mut self,
        QueryAgentsEvt {
            space,
            agents,
            window,
            arc_set,
            near_basis,
            limit,
        }: QueryAgentsEvt,
    ) -> KitsuneP2pEventHandlerResult<Vec<crate::types::agent_store::AgentInfoSigned>> {
        let result = self.sb.share(|state| {
            let node = &state.nodes.get(&self.node).expect("Node not added");
            let all_agents = node.all_agent_infos().into_iter();
            if let Some(agents) = agents {
                all_agents
                    .filter(|info| agents.contains(&info.agent))
                    .collect()
            } else {
                all_agents.collect()
            }
        });
        ok_fut(Ok(result))
    }

    fn handle_query_peer_density(
        &mut self,
        space: Arc<KitsuneSpace>,
        dht_arc: kitsune_p2p_types::dht_arc::DhtArc,
    ) -> KitsuneP2pEventHandlerResult<kitsune_p2p_types::dht_arc::PeerDensity> {
        todo!()
    }

    fn handle_put_metric_datum(&mut self, datum: MetricDatum) -> KitsuneP2pEventHandlerResult<()> {
        todo!()
    }

    fn handle_query_metrics(
        &mut self,
        query: MetricQuery,
    ) -> KitsuneP2pEventHandlerResult<MetricQueryAnswer> {
        todo!()
    }

    fn handle_call(
        &mut self,
        space: Arc<KitsuneSpace>,
        to_agent: Arc<KitsuneAgent>,
        payload: Vec<u8>,
    ) -> KitsuneP2pEventHandlerResult<Vec<u8>> {
        todo!()
    }

    fn handle_notify(
        &mut self,
        space: Arc<KitsuneSpace>,
        to_agent: Arc<KitsuneAgent>,
        payload: Vec<u8>,
    ) -> KitsuneP2pEventHandlerResult<()> {
        todo!()
    }

    fn handle_gossip(
        &mut self,
        _space: Arc<KitsuneSpace>,
        _ops: Vec<(Arc<KitsuneOpHash>, Vec<u8>)>,
    ) -> KitsuneP2pEventHandlerResult<()> {
<<<<<<< HEAD
        ok_fut(Ok(self.sb.share(|sb| {
            let node = sb.nodes.get_mut(&self.node).unwrap();
            for (hash, op_data) in ops {
                let loc8 = hash.get_loc().as_loc8();
                // TODO: allow setting integration status
                node.ops.insert(
                    loc8,
                    NodeOpEntry {
                        is_integrated: true,
                    },
                );
            }
        })))
=======
        todo!()
        // ok_fut(Ok(self.sb.share(|sb| {
        //     let agent = sb
        //         .node_for_local_agent_hash_mut(&*to_agent)
        //         .unwrap()
        //         .local_agent_by_hash_mut(&*to_agent)
        //         .unwrap();
        //     for (hash, op_data) in ops {
        //         let loc8 = hash.get_loc().as_loc8();
        //         // TODO: allow setting integration status
        //         agent.ops.insert(
        //             loc8,
        //             AgentOpEntry {
        //                 is_integrated: true,
        //             },
        //         );
        //     }
        // })))
>>>>>>> 9702c767
    }

    fn handle_query_op_hashes(
        &mut self,
        QueryOpHashesEvt {
            space: _,
            agents,
            window,
            max_ops,
            include_limbo,
        }: QueryOpHashesEvt,
    ) -> KitsuneP2pEventHandlerResult<Option<(Vec<Arc<KitsuneOpHash>>, TimeWindow)>> {
        ok_fut(Ok(self.sb.share(|sb| {
            let (ops, timestamps): (Vec<_>, Vec<_>) = sb
                .ops
                .iter()
                .filter(|(op_loc8, op)| {
                    // Does the op fall within the time window?
                    window.contains(&op.timestamp)

                    // Is the op held and integrated by this node?
                    && sb.nodes.get(&self.node).unwrap().ops
                    .get(op_loc8)
                    .map(|op| include_limbo || op.is_integrated)
                    .unwrap_or(false)

                    // Does the op fall within one of the specified arcsets
                    // with the correct integration/limbo criteria?
                    && agents.iter().fold(false, |yes, (agent, arc_set)| {
                        if yes {
                            return true;
                        }
                        arc_set.contains((**op_loc8).into())

                    })
                })
                .map(|(_, op)| (op.hash.clone(), op.timestamp))
                .take(max_ops)
                .unzip();

            if ops.is_empty() {
                None
            } else {
                let window = timestamps
                    .into_iter()
                    .fold(window, |mut window, timestamp| {
                        if timestamp < window.start {
                            window.start = timestamp;
                        }
                        if timestamp > window.end {
                            window.end = timestamp;
                        }
                        window
                    });
                Some((ops, window))
            }
        })))
    }

    fn handle_fetch_op_data(
        &mut self,
        FetchOpDataEvt { space, op_hashes }: FetchOpDataEvt,
    ) -> KitsuneP2pEventHandlerResult<Vec<(Arc<KitsuneOpHash>, Vec<u8>)>> {
        ok_fut(Ok(self.sb.share(|sb| {
            op_hashes
                .into_iter()
                .map(|hash| {
                    let e: &OpEntry = sb.ops.get(&hash.get_loc().as_loc8()).unwrap();
                    (e.hash.to_owned(), e.data.to_owned())
                })
                .collect()
        })))
    }

    fn handle_sign_network_data(
        &mut self,
        input: SignNetworkDataEvt,
    ) -> KitsuneP2pEventHandlerResult<KitsuneSignature> {
        todo!()
    }
}<|MERGE_RESOLUTION|>--- conflicted
+++ resolved
@@ -9,11 +9,7 @@
 use kitsune_p2p_types::bin_types::*;
 use kitsune_p2p_types::*;
 
-<<<<<<< HEAD
 use super::switchboard_state::{NodeEp, NodeOpEntry, OpEntry, Switchboard};
-=======
-use super::switchboard_state::{NodeEp, OpEntry, Switchboard};
->>>>>>> 9702c767
 
 type KSpace = Arc<KitsuneSpace>;
 type KAgent = Arc<KitsuneAgent>;
@@ -142,7 +138,6 @@
         _space: Arc<KitsuneSpace>,
         _ops: Vec<(Arc<KitsuneOpHash>, Vec<u8>)>,
     ) -> KitsuneP2pEventHandlerResult<()> {
-<<<<<<< HEAD
         ok_fut(Ok(self.sb.share(|sb| {
             let node = sb.nodes.get_mut(&self.node).unwrap();
             for (hash, op_data) in ops {
@@ -156,26 +151,6 @@
                 );
             }
         })))
-=======
-        todo!()
-        // ok_fut(Ok(self.sb.share(|sb| {
-        //     let agent = sb
-        //         .node_for_local_agent_hash_mut(&*to_agent)
-        //         .unwrap()
-        //         .local_agent_by_hash_mut(&*to_agent)
-        //         .unwrap();
-        //     for (hash, op_data) in ops {
-        //         let loc8 = hash.get_loc().as_loc8();
-        //         // TODO: allow setting integration status
-        //         agent.ops.insert(
-        //             loc8,
-        //             AgentOpEntry {
-        //                 is_integrated: true,
-        //             },
-        //         );
-        //     }
-        // })))
->>>>>>> 9702c767
     }
 
     fn handle_query_op_hashes(
