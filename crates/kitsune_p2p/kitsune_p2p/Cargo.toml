--- conflicted
+++ resolved
@@ -22,11 +22,7 @@
 kitsune_p2p_mdns = { version = "0.0.1", path = "../mdns" }
 kitsune_p2p_types = { version = "0.0.3-dev.0", path = "../types" }
 kitsune_p2p_proxy = { version = "0.0.2", path = "../proxy" }
-<<<<<<< HEAD
-kitsune_p2p_transport_quic = { version = "0.0.2", path = "../transport_quic" }
-=======
 kitsune_p2p_transport_quic = { version = "0.0.3-dev.0", path = "../transport_quic" }
->>>>>>> bd89d55e
 lair_keystore_api = "=0.0.2"
 mockall = { version = "0.10.2", optional = true }
 parking_lot = "0.11.1"
