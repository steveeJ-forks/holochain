[package]
name = "kitsune_p2p"
version = "0.0.2"
description = "p2p / dht communication framework"
license = "Apache-2.0"
homepage = "https://github.com/holochain/holochain"
documentation = "https://github.com/holochain/holochain"
authors = [ "Holochain Core Dev Team <devcore@holochain.org>" ]
keywords = [ "holochain", "holo", "p2p", "dht", "networking" ]
categories = [ "network-programming" ]
edition = "2018"

[dependencies]
arrayref = "0.3.6"
base64 = "0.13"
bloomfilter = { version = "1.0.5", features = [ "serde" ] }
derive_more = "0.99.11"
futures = "0.3"
ghost_actor = "=0.3.0-alpha.2"
kitsune_p2p_mdns = { version = "0.0.1", path = "../mdns" }
kitsune_p2p_types = { version = "0.0.2", path = "../types" }
kitsune_p2p_proxy = { version = "0.0.2", path = "../proxy" }
kitsune_p2p_transport_quic = { version = "0.0.2", path = "../transport_quic" }
lair_keystore_api = "=0.0.1-alpha.13"
mockall = { version = "0.10.2", optional = true }
parking_lot = "0.11.1"
rand = "0.7"
shrinkwraprs = "0.3.0"
thiserror = "1.0.22"
tokio = { version = "1.8.2", features = [ "full" ] }
tokio-stream = "0.1"
url2 = "0.0.6"
serde = { version = "1.0", features = [ "derive" ] }
serde_bytes = "0.11"
reqwest = "0.11.2"
once_cell = "1.4.1"
fixt = { path = "../../fixt", version = "0.0.4"}
observability = "0.1.3"

[dev-dependencies]
matches = "0.1"
tracing-subscriber = "0.2"

[features]
<<<<<<< HEAD
sharded = []
=======
test_utils = [
  "tokio/test-util",
  "ghost_actor/test_utils",
  "kitsune_p2p_types/test_utils",
  "mockall",
]
>>>>>>> 049abbc2
<|MERGE_RESOLUTION|>--- conflicted
+++ resolved
@@ -42,13 +42,10 @@
 tracing-subscriber = "0.2"
 
 [features]
-<<<<<<< HEAD
 sharded = []
-=======
 test_utils = [
   "tokio/test-util",
   "ghost_actor/test_utils",
   "kitsune_p2p_types/test_utils",
   "mockall",
-]
->>>>>>> 049abbc2
+]