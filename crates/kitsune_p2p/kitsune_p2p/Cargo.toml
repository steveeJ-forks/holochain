--- conflicted
+++ resolved
@@ -24,15 +24,10 @@
 kitsune_p2p_timestamp = { version = "0.0.6", path = "../timestamp", features = ["now"] }
 kitsune_p2p_transport_quic = { version = "0.0.18", path = "../transport_quic" }
 kitsune_p2p_types = { version = "0.0.18", path = "../types" }
-<<<<<<< HEAD
 observability = "0.1.3"
 once_cell = "1.4.1"
-=======
 must_future = "0.1.1"
->>>>>>> bbd23759
 num-traits = "0.2"
-observability = "0.1.3"
-once_cell = "1.4.1"
 parking_lot = "0.11.1"
 rand = "0.7"
 reqwest = "0.11.2"
@@ -54,16 +49,10 @@
 mockall = { version = "0.10.2", optional = true }
 
 [dev-dependencies]
-<<<<<<< HEAD
-contrafact = { version = "0.1.0-dev.1" }
-kitsune_p2p_timestamp = { version = "0.0.5", path = "../timestamp", features = ["now", "arbitrary"] }
-kitsune_p2p_types = { version = "0.0.17", path = "../types", features = ["test_utils"] }
-=======
 kitsune_p2p_bootstrap = { path = "../bootstrap" }
 contrafact = { version = "0.1.0-dev.1" }
 kitsune_p2p_timestamp = { version = "0.0.6", path = "../timestamp", features = ["now", "arbitrary"] }
 kitsune_p2p_types = { version = "0.0.18", path = "../types", features = ["test_utils"] }
->>>>>>> bbd23759
 maplit = "1"
 mockall = "0.10.2"
 pretty_assertions = "0.7"
