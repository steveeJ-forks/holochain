--- conflicted
+++ resolved
@@ -624,53 +624,8 @@
 
             let (avg_agent_count, avg_total_op_count) = test.calc_avgs().await;
 
-<<<<<<< HEAD
-            for node in nodes.iter() {
-                avg_agent_count += node
-                    .kdirect
-                    .get_persist()
-                    .query_agent_info(root.clone())
-                    .await
-                    .unwrap()
-                    .len();
-            }
-            avg_agent_count /= nodes.len();
-
-            let mut avg_total_op_count = 0;
-
-            for node in nodes.iter() {
-                for agent in node.agents.iter() {
-                    avg_total_op_count += node
-                        .kdirect
-                        .get_persist()
-                        .query_entries(
-                            root.clone(),
-                            agent.clone(),
-                            f32::MIN,
-                            f32::MAX,
-                            ArcInterval::Full,
-                        )
-                        .await
-                        .unwrap()
-                        .len();
-                }
-            }
-            avg_total_op_count /= node_count * agents_per_node;
-
-            if avg_total_op_count >= target_total_op_count {
-                p_send
-                    .send(Progress::OpConsistent {
-                        run_time_s: test_start.elapsed().as_secs_f64(),
-                        round_elapsed_s: round_start_time.elapsed().as_secs_f64(),
-                        new_ops_added_count: node_count * agents_per_node,
-                        total_op_count: avg_total_op_count,
-                    })
-                    .await
-                    .unwrap();
-=======
             if avg_total_op_count >= test.target_total_op_count {
                 test.emit_op_consistent(avg_total_op_count).await;
->>>>>>> b7b92bba
                 break;
             }
 
