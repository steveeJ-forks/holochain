--- conflicted
+++ resolved
@@ -81,9 +81,7 @@
 
         // Set up a timer to refresh our proxy contract at keepalive interval
         let i_s_c = i_s.clone();
-<<<<<<< HEAD
-        tokio::task::spawn(
-            async move {
+        metric_task(async move {
                 loop {
                     tokio::time::delay_for(std::time::Duration::from_millis(PROXY_KEEPALIVE_MS))
                         .await;
@@ -99,32 +97,13 @@
                         }
                     } else {
                         tracing::info!("Proxy renewed for {:?}", proxy_url);
-=======
-        metric_task(async move {
-            loop {
-                tokio::time::delay_for(std::time::Duration::from_millis(PROXY_KEEPALIVE_MS)).await;
-
-                if let Err(e) = i_s_c.req_proxy(proxy_url.clone()).await {
-                    tracing::error!(msg = "renewing proxy failed", ?proxy_url, ?e);
-                    // either we failed because the actor is already shutdown
-                    // or the remote end rejected us.
-                    // if it's the latter - shut down our ghost actor : )
-                    if !i_s_c.ghost_actor_is_active() {
-                        tracing::debug!("Ghost actor has closed so exiting keep alive");
-                        break;
->>>>>>> e61a001f
                     }
                 }
                 tracing::error!("Keep alive closed");
-            }
-<<<<<<< HEAD
+                <Result<(), ()>>::Ok(())
+            }
             .instrument(tracing::debug_span!("keep_alive")),
         );
-=======
-            tracing::error!("Keep alive closed");
-            <Result<(), ()>>::Ok(())
-        });
->>>>>>> e61a001f
     }
 
     // handle incoming channels from our sub transport
