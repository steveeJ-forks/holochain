--- conflicted
+++ resolved
@@ -12,311 +12,19 @@
     // start at 5 go all the way around the arc anti-clockwise until
     // you reach 5. You will have traveled 5 less then the entire arc plus one
     // for the reserved zero value
-<<<<<<< HEAD
-    assert_eq!(shortest_arc_distance(10u32, 5), 5);
-    assert_eq!(shortest_arc_distance(5u32, 10), 5);
-=======
     assert_eq!(wrapped_distance(10, 5), u32::MAX - 4);
     assert_eq!(wrapped_distance(5, 10), 5);
->>>>>>> 434069e2
     assert_eq!(
         wrapped_distance(u32::MAX, Wrapping(u32::MAX) + Wrapping(5)),
         5
     );
-<<<<<<< HEAD
-    assert_eq!(shortest_arc_distance(0, u32::MAX), 1);
-    assert_eq!(
-        shortest_arc_distance(0, MAX_HALF_LENGTH),
-        MAX_HALF_LENGTH - 2
-    );
-}
-
-#[test]
-fn test_dht_arc() {
-    assert!(!DhtArc::new(0u32, 0).contains(0));
-
-    assert!(DhtArc::new(0u32, 1).contains(0));
-
-    assert!(!DhtArc::new(0u32, 1).contains(1));
-    assert!(!DhtArc::new(1, 0).contains(0));
-    assert!(!DhtArc::new(1, 0).contains(1));
-
-    assert!(DhtArc::new(1, 1).contains(1));
-    assert!(DhtArc::new(0u32, 2).contains(0));
-    assert!(DhtArc::new(0u32, 2).contains(1));
-    assert!(DhtArc::new(0u32, 2).contains(u32::MAX));
-
-    assert!(!DhtArc::new(0u32, 2).contains(2));
-    assert!(!DhtArc::new(0u32, 2).contains(3));
-    assert!(!DhtArc::new(0u32, 2).contains(u32::MAX - 1));
-    assert!(!DhtArc::new(0u32, 2).contains(u32::MAX - 2));
-
-    assert!(DhtArc::new(0u32, 3).contains(2));
-    assert!(DhtArc::new(0u32, 3).contains(u32::MAX - 1));
-
-    assert!(DhtArc::new(0u32, MAX_HALF_LENGTH).contains(u32::MAX / 2));
-    assert!(DhtArc::new(0u32, MAX_HALF_LENGTH).contains(u32::MAX));
-    assert!(DhtArc::new(0u32, MAX_HALF_LENGTH).contains(0));
-    assert!(DhtArc::new(0u32, MAX_HALF_LENGTH).contains(MAX_HALF_LENGTH));
-}
-
-#[test]
-fn test_arc_interval_conversion() {
-    assert_eq!(
-        DhtArc::new(0u32, MAX_HALF_LENGTH).interval(),
-        ArcInterval::Full,
-    );
-    assert_eq!(DhtArc::new(0u32, u32::MAX).interval(), ArcInterval::Full,);
-    assert_eq!(
-        DhtArc::new(0u32, u32::MAX / 3).interval(),
-        ArcInterval::new(u32::MAX - u32::MAX / 3 + 2, u32::MAX / 3 - 1),
-    );
-    assert_eq!(
-        DhtArc::new(0u32, u32::MAX / 4).interval(),
-        ArcInterval::new(u32::MAX - u32::MAX / 4 + 2, u32::MAX / 4 - 1),
-    );
-    assert_eq!(DhtArc::new(1000, 5).interval(), ArcInterval::new(996, 1004),);
-    assert_eq!(DhtArc::new(1000, 0).interval(), ArcInterval::Empty,);
-}
-
-#[test]
-fn test_arc_start_end() {
-    use std::ops::Bound::*;
-
-    let quarter = (u32::MAX as f64 / 4.0).round() as u32;
-    let half = (u32::MAX as f64 / 2.0).round() as u32;
-
-    // Checks that the range is contained and the outside of the range isn't contained
-    let check_bounds = |mid, hl, start, end| {
-        let out_l = (Wrapping(start) - Wrapping(1u32)).0;
-        let out_r = (Wrapping(end) + Wrapping(1u32)).0;
-        let opp = (Wrapping(mid) + Wrapping(half)).0;
-
-        assert!(!DhtArc::new(mid, hl).contains(out_l));
-        assert!(DhtArc::new(mid, hl).contains(start));
-        assert!(DhtArc::new(mid, hl).contains(mid));
-        assert!(DhtArc::new(mid, hl).contains(end));
-        assert!(!DhtArc::new(mid, hl).contains(out_r));
-        assert!(!DhtArc::new(mid, hl + 1).contains(opp));
-    };
-
-    // Checks that everything is contained because this is a full range
-    let check_bounds_full = |mid, hl, start, end| {
-        let out_l = (Wrapping(start) - Wrapping(1u32)).0;
-        let out_r = (Wrapping(end) + Wrapping(1u32)).0;
-        let opp = (Wrapping(mid) + Wrapping(half)).0;
-
-        assert!(DhtArc::new(mid, hl).contains(out_l));
-        assert!(DhtArc::new(mid, hl).contains(start));
-        assert!(DhtArc::new(mid, hl).contains(mid));
-        assert!(DhtArc::new(mid, hl).contains(end));
-        assert!(DhtArc::new(mid, hl).contains(out_r));
-        assert!(DhtArc::new(mid, hl + 1).contains(opp));
-    };
-
-    assert!(DhtArc::new(0u32, 0).range().is_empty());
-    assert_eq!(DhtArc::new(0u32, 1).range().into_inc(), 0..=0);
-    assert_eq!(DhtArc::new(1, 2).range().into_inc(), 0..=2);
-    assert_eq!(
-        DhtArc::new(quarter, quarter + 1).range().into_inc(),
-        0..=(half as usize)
-    );
-    check_bounds(quarter, quarter + 1, 0, half);
-
-    assert_eq!(
-        DhtArc::new(half, quarter + 1).range().into_inc(),
-        (quarter as usize)..=((quarter * 3) as usize)
-    );
-    check_bounds(half, quarter + 1, quarter, quarter * 3);
-
-    assert_eq!(
-        DhtArc::new(half, MAX_HALF_LENGTH).range().into_inc(),
-        0..=(u32::MAX as usize)
-    );
-    check_bounds_full(half, MAX_HALF_LENGTH, 0, u32::MAX);
-
-    // Note the trade of here where we actually redundantly hold
-    // position 0.
-    assert_eq!(
-        DhtArc::new(half, MAX_HALF_LENGTH - 1).range().into_inc(),
-        0..=(u32::MAX as usize)
-    );
-    check_bounds_full(half, MAX_HALF_LENGTH, 1, u32::MAX);
-
-    assert_eq!(
-        DhtArc::new(half, MAX_HALF_LENGTH - 2).range().into_inc(),
-        2..=((u32::MAX - 1) as usize)
-    );
-    check_bounds(half, MAX_HALF_LENGTH - 2, 2, u32::MAX - 1);
-
-    assert_eq!(
-        DhtArc::new(0u32, 2).range(),
-        ArcRange {
-            start: Included(u32::MAX),
-            end: Included(1)
-        }
-    );
-    check_bounds(0, 2, u32::MAX, 1);
-
-    assert_eq!(
-        DhtArc::new(u32::MAX, 2).range(),
-        ArcRange {
-            start: Included(u32::MAX - 1),
-            end: Included(0)
-        }
-    );
-    check_bounds(u32::MAX, 2, u32::MAX - 1, 0);
-
-    assert_eq!(
-        DhtArc::new(0u32, MAX_HALF_LENGTH).range(),
-        ArcRange {
-            start: Included(half),
-            end: Included(half - 1)
-        }
-    );
-    check_bounds_full(0, MAX_HALF_LENGTH, half, half - 1);
-
-    assert_eq!(
-        DhtArc::new(0u32, MAX_HALF_LENGTH - 1).range(),
-        ArcRange {
-            start: Included(half),
-            end: Included(half - 1)
-        }
-    );
-    check_bounds_full(0, MAX_HALF_LENGTH, half + 1, half - 1);
-}
-
-#[test]
-fn test_arc_len() {
-    let quarter = (u32::MAX as f64 / 4.0).round() as u32;
-    let half = (u32::MAX as f64 / 2.0).round() as u32;
-    assert_eq!(DhtArc::new(half, MAX_HALF_LENGTH).range().len(), U32_LEN);
-
-    assert_eq!(
-        DhtArc::new(half + 1, MAX_HALF_LENGTH).range().len(),
-        U32_LEN
-    );
-
-    assert_eq!(
-        DhtArc::new(half - 1, MAX_HALF_LENGTH).range().len(),
-        U32_LEN
-    );
-
-    assert_eq!(DhtArc::new(quarter, MAX_HALF_LENGTH).range().len(), U32_LEN);
-
-    assert_eq!(
-        DhtArc::new(half, MAX_HALF_LENGTH - 1).range().len(),
-        U32_LEN
-    );
-
-    assert_eq!(
-        DhtArc::new(half, MAX_HALF_LENGTH - 2).range().len(),
-        U32_LEN - 3
-    );
-
-    assert_eq!(DhtArc::new(0u32, MAX_HALF_LENGTH).range().len(), U32_LEN);
-
-    assert_eq!(
-        DhtArc::new(0u32, MAX_HALF_LENGTH - 1).range().len(),
-        U32_LEN
-    );
-
-    assert_eq!(
-        DhtArc::new(0u32, MAX_HALF_LENGTH - 2).range().len(),
-        U32_LEN - 3
-    );
-
-    assert_eq!(
-        DhtArc::new(0u32, MAX_HALF_LENGTH - 3).range().len(),
-        U32_LEN - 5
-    );
-
-    assert_eq!(DhtArc::new(0u32, 0).range().len(), 0);
-
-    assert_eq!(DhtArc::new(0u32, 1).range().len(), 1);
-
-    assert_eq!(DhtArc::new(0u32, 2).range().len(), 3);
-
-    assert_eq!(DhtArc::new(0u32, 3).range().len(), 5);
-}
-
-#[test]
-#[ignore = "too brittle"]
-fn test_peer_density() {
-    let strat = PeerStratAlpha::default();
-    let arc = |c, n, h| {
-        let mut arc = DhtArc::new(0u32, h);
-        PeerViewAlpha::new(Default::default(), arc, c, n).update_arc(&mut arc);
-        (arc.coverage() * 10000.0).round() / 10000.0
-    };
-
-    let converge = |arc: &mut DhtArc, peers: &Vec<DhtArc>| {
-        for _ in 0..40 {
-            let view = strat.view(*arc, peers.as_slice());
-            view.update_arc(arc);
-        }
-    };
-
-    assert_eq!(arc(0.0, 0, MAX_HALF_LENGTH), 1.0);
-    for i in 0..(DEFAULT_MIN_PEERS - 1) {
-        assert_eq!(arc(1.0, i, MAX_HALF_LENGTH), 1.0);
-    }
-    assert_eq!(arc(1.0, DEFAULT_MIN_PEERS, MAX_HALF_LENGTH), 1.0);
-
-    // - Start with half coverage and minimum density
-    let mut arc = DhtArc::new(0u32, MAX_HALF_LENGTH / 2);
-    let peers = even_dist_peers(DEFAULT_MIN_PEERS, &[MAX_HALF_LENGTH]);
-    converge(&mut arc, &peers);
-    // - Converge to full coverage
-    assert_eq!(arc.coverage(), 1.0);
-
-    // - Start with full coverage and over density
-    let mut arc = DhtArc::new(0u32, MAX_HALF_LENGTH);
-    let peers = even_dist_peers(DEFAULT_MIN_PEERS * 2, &[MAX_HALF_LENGTH]);
-    converge(&mut arc, &peers);
-    // - Converge to half coverage
-    assert_between((arc.coverage() * 10.0).round() / 10.0, 0.5, 0.6);
-
-    // - Start with full coverage and low density
-    let mut arc = DhtArc::new(u32::MAX / 2, MAX_HALF_LENGTH);
-    let peers = even_dist_peers(DEFAULT_MIN_PEERS * 2, &[20]);
-    converge(&mut arc, &peers);
-    // - Converge to a full coverage
-    assert_eq!((arc.coverage() * 100.0).round() / 100.0, 1.0);
-
-    // - Start with no coverage and under density
-    let mut arc = DhtArc::new(u32::MAX / 2, 0);
-    let peers = even_dist_peers(DEFAULT_MIN_PEERS * 8, &[MAX_HALF_LENGTH / 10]);
-    converge(&mut arc, &peers);
-    // - Converge to a full coverage
-    assert_eq!((arc.coverage() * 100.0).round() / 100.0, 1.0);
-=======
     assert_eq!(wrapped_distance(u32::MAX, 0), 1);
     assert_eq!(wrapped_distance(0, MAX_HALF_LENGTH), MAX_HALF_LENGTH);
->>>>>>> 434069e2
 }
 
 #[test]
 fn test_check_for_gaps() {
     // Gaps
-<<<<<<< HEAD
-    assert!(check_for_gaps(vec![DhtArc::new(0u32, 1)]));
-    assert!(check_for_gaps(vec![DhtArc::new(0u32, 0)]));
-    assert!(check_for_gaps(vec![DhtArc::new(0u32, MAX_HALF_LENGTH - 2)]));
-    assert!(check_for_gaps(vec![
-        DhtArc::new(0u32, MAX_HALF_LENGTH / 2),
-        DhtArc::new(0u32, MAX_HALF_LENGTH / 2)
-    ]));
-    assert!(check_for_gaps(vec![
-        DhtArc::new(0u32, MAX_HALF_LENGTH / 3 + 1),
-        DhtArc::new(MAX_HALF_LENGTH / 3, MAX_HALF_LENGTH / 3 + 1),
-        DhtArc::new((MAX_HALF_LENGTH / 3) * 2 + 100, MAX_HALF_LENGTH / 3 + 1)
-    ]));
-    assert!(check_for_gaps(vec![
-        DhtArc::new(0u32, MAX_HALF_LENGTH / 3 + 1),
-        DhtArc::new(MAX_HALF_LENGTH / 3 - 1, MAX_HALF_LENGTH / 3 + 1),
-        DhtArc::new(
-=======
     assert!(check_for_gaps(vec![DhtArc::from_start_and_half_len(0, 1)]));
     assert!(check_for_gaps(vec![DhtArc::from_start_and_half_len(0, 0)]));
     assert!(check_for_gaps(vec![DhtArc::from_start_and_half_len(
@@ -336,27 +44,12 @@
         DhtArc::from_start_and_half_len(0u32, MAX_HALF_LENGTH / 3 + 1),
         DhtArc::from_start_and_half_len(MAX_HALF_LENGTH / 3 - 1, MAX_HALF_LENGTH / 3 + 1),
         DhtArc::from_start_and_half_len(
->>>>>>> 434069e2
             MAX_HALF_LENGTH + (MAX_HALF_LENGTH / 3),
             MAX_HALF_LENGTH / 2 + MAX_HALF_LENGTH / 8,
         ),
     ]));
 
     // No Gaps
-<<<<<<< HEAD
-    assert!(!check_for_gaps(vec![DhtArc::new(0u32, MAX_HALF_LENGTH)]));
-    assert!(!check_for_gaps(vec![
-        DhtArc::new(0u32, MAX_HALF_LENGTH / 2 + 1),
-        DhtArc::new(MAX_HALF_LENGTH, MAX_HALF_LENGTH / 2 + 1)
-    ]));
-    assert!(!check_for_gaps(vec![
-        DhtArc::new(0u32, MAX_HALF_LENGTH / 3 + 1),
-        DhtArc::new(MAX_HALF_LENGTH / 3 - 1, MAX_HALF_LENGTH / 3 + 1),
-        DhtArc::new(
-            MAX_HALF_LENGTH + (MAX_HALF_LENGTH / 8) - 100,
-            MAX_HALF_LENGTH / 2 + MAX_HALF_LENGTH / 8,
-        )
-=======
     assert!(!check_for_gaps(vec![DhtArc::from_start_and_half_len(
         0,
         MAX_HALF_LENGTH
@@ -364,7 +57,6 @@
     assert!(!check_for_gaps(vec![
         DhtArc::from_start_and_half_len(0u32, MAX_HALF_LENGTH / 2 + 1),
         DhtArc::from_start_and_half_len(MAX_HALF_LENGTH, MAX_HALF_LENGTH / 2 + 1)
->>>>>>> 434069e2
     ]));
     let one = DhtArc::from_start_and_half_len(0u32, MAX_HALF_LENGTH / 3 + 1);
     let two = DhtArc::from_start_and_half_len(MAX_HALF_LENGTH / 3 - 1, MAX_HALF_LENGTH / 3 + 1);
@@ -375,12 +67,6 @@
 #[test]
 fn test_check_redundancy() {
     // Gaps
-<<<<<<< HEAD
-    assert_eq!(check_redundancy(vec![DhtArc::new(0u32, 1)]), 0);
-    assert_eq!(check_redundancy(vec![DhtArc::new(0u32, 0)]), 0);
-    assert_eq!(
-        check_redundancy(vec![DhtArc::new(0u32, MAX_HALF_LENGTH - 2)]),
-=======
     assert_eq!(
         check_redundancy(vec![DhtArc::from_start_and_half_len(0u32, 1)]),
         0
@@ -394,49 +80,31 @@
             0u32,
             MAX_HALF_LENGTH - 2
         )]),
->>>>>>> 434069e2
         0
     );
     assert_eq!(
         check_redundancy(vec![
-<<<<<<< HEAD
-            DhtArc::new(0u32, MAX_HALF_LENGTH / 2),
-            DhtArc::new(0u32, MAX_HALF_LENGTH / 2)
-=======
             DhtArc::from_start_and_half_len(0u32, MAX_HALF_LENGTH / 2),
             DhtArc::from_start_and_half_len(0u32, MAX_HALF_LENGTH / 2)
->>>>>>> 434069e2
         ]),
         0
     );
     assert_eq!(
         check_redundancy(vec![
-<<<<<<< HEAD
-            DhtArc::new(0u32, MAX_HALF_LENGTH / 3 + 1),
-            DhtArc::new(MAX_HALF_LENGTH / 3, MAX_HALF_LENGTH / 3 + 1),
-            DhtArc::new((MAX_HALF_LENGTH / 3) * 2 + 100, MAX_HALF_LENGTH / 3 + 1)
-=======
             DhtArc::from_start_and_half_len(0u32, MAX_HALF_LENGTH / 3 + 1),
             DhtArc::from_start_and_half_len(MAX_HALF_LENGTH / 3, MAX_HALF_LENGTH / 3 + 1),
             DhtArc::from_start_and_half_len(
                 (MAX_HALF_LENGTH / 3) * 2 + 100,
                 MAX_HALF_LENGTH / 3 + 1
             )
->>>>>>> 434069e2
         ]),
         0
     );
     assert_eq!(
         check_redundancy(vec![
-<<<<<<< HEAD
-            DhtArc::new(0u32, MAX_HALF_LENGTH / 3 + 1),
-            DhtArc::new(MAX_HALF_LENGTH / 3 - 1, MAX_HALF_LENGTH / 3 + 1),
-            DhtArc::new(
-=======
             DhtArc::from_start_and_half_len(0u32, MAX_HALF_LENGTH / 3 + 1),
             DhtArc::from_start_and_half_len(MAX_HALF_LENGTH / 3 - 1, MAX_HALF_LENGTH / 3 + 1),
             DhtArc::from_start_and_half_len(
->>>>>>> 434069e2
                 MAX_HALF_LENGTH + (MAX_HALF_LENGTH / 3),
                 MAX_HALF_LENGTH / 2 + MAX_HALF_LENGTH / 8,
             ),
@@ -446,30 +114,13 @@
 
     // No Gaps
     assert_eq!(
-<<<<<<< HEAD
-        check_redundancy(vec![DhtArc::new(0u32, MAX_HALF_LENGTH)]),
-        1
-    );
-    assert_eq!(
-        check_redundancy(vec![DhtArc::new(0u32, MAX_HALF_LENGTH); 3]),
-        3
-    );
-    assert_eq!(
-        check_redundancy(vec![DhtArc::new(0u32, MAX_HALF_LENGTH - 1)]),
-=======
         check_redundancy(vec![DhtArc::from_start_and_half_len(0u32, MAX_HALF_LENGTH)]),
->>>>>>> 434069e2
         1
     );
     assert_eq!(
         check_redundancy(vec![
-<<<<<<< HEAD
-            DhtArc::new(0u32, MAX_HALF_LENGTH / 2 + 1),
-            DhtArc::new(MAX_HALF_LENGTH, MAX_HALF_LENGTH / 2 + 1)
-=======
             DhtArc::from_start_and_half_len(0u32, MAX_HALF_LENGTH);
             3
->>>>>>> 434069e2
         ]),
         3
     );
@@ -482,17 +133,8 @@
     );
     assert_eq!(
         check_redundancy(vec![
-<<<<<<< HEAD
-            DhtArc::new(0u32, MAX_HALF_LENGTH / 3 + 1),
-            DhtArc::new(MAX_HALF_LENGTH / 3 - 1, MAX_HALF_LENGTH / 3 + 1),
-            DhtArc::new(
-                MAX_HALF_LENGTH + (MAX_HALF_LENGTH / 8) - 100,
-                MAX_HALF_LENGTH / 2 + MAX_HALF_LENGTH / 8,
-            )
-=======
             DhtArc::from_start_and_half_len(0u32, MAX_HALF_LENGTH / 2 + 1),
             DhtArc::from_start_and_half_len(MAX_HALF_LENGTH, MAX_HALF_LENGTH / 2 + 1)
->>>>>>> 434069e2
         ]),
         1
     );
@@ -513,47 +155,6 @@
     assert_eq!(check_redundancy(peers), 4);
 }
 
-<<<<<<< HEAD
-=======
-#[test]
-#[ignore = "too brittle"]
-fn test_peer_gaps() {
-    let converge = |peers: &mut Vec<DhtArc>| {
-        let strat: PeerStrat = PeerStratAlpha {
-            check_gaps: true,
-            ..Default::default()
-        }
-        .into();
-        let mut gaps = true;
-        for _ in 0..40 {
-            for i in 0..peers.len() {
-                let p = peers.clone();
-                let arc = peers.get_mut(i).unwrap();
-                let view = strat.view(*arc, p.as_slice());
-                arc.update_length(view);
-            }
-            if gaps {
-                gaps = check_for_gaps(peers.clone());
-            } else {
-                let bucket = DhtArcBucket::new(peers[0].clone(), peers.clone());
-                assert!(!check_for_gaps(peers.clone()), "{}", bucket.to_ascii(64));
-            }
-        }
-    };
-    let mut peers = even_dist_peers(DEFAULT_MIN_PEERS * 10, &[MAX_HALF_LENGTH / 4]);
-    converge(&mut peers);
-    for arc in peers {
-        assert_between((arc.coverage() * 100.0).round() / 100.0, 0.1, 0.15);
-    }
-
-    let mut peers = even_dist_peers(DEFAULT_MIN_PEERS, &[20]);
-    converge(&mut peers);
-    for arc in peers {
-        assert_eq!((arc.coverage() * 10.0).round() / 10.0, 1.0);
-    }
-}
-
->>>>>>> 434069e2
 pub(crate) fn even_dist_peers(num: usize, half_lens: &[u32]) -> Vec<DhtArc> {
     let mut hl = half_lens.iter();
     let iter = std::iter::repeat_with(|| hl.next().unwrap_or(&half_lens[0]));
