<<<<<<< HEAD
pub use idk::map_extern::*;
=======
pub use holochain_deterministic_integrity::map_extern::*;
>>>>>>> 669d9ea7

/// Hides away the gross bit where we hook up integer pointers to length-prefixed guest memory
/// to serialization and deserialization, and returning things to the host, and memory allocation
/// and deallocation.
///
/// A lot of that is handled by the holochain_wasmer crates but this handles the boilerplate of
/// writing an extern function as they have awkward input and output signatures:
///
/// - requires remembering `#[no_mangle]`
/// - requires remembering pub extern "C"
/// - requires juggling GuestPtr on the input and output with the memory/serialization
/// - doesn't support Result returns at all, so breaks things as simple as `?`
///
/// This can be used directly as `map_extern!(external_facing_fn_name, internal_fn_name)` but it is
/// more idiomatic to use the `#[hdk_extern]` attribute
///
/// ```ignore
/// #[hdk_extern]
/// pub fn foo(foo_input: FooInput) -> ExternResult<FooOutput> {
///  // ... do stuff to respond to incoming calls from the host to "foo"
/// }
/// ```
#[macro_export]
macro_rules! map_extern {
    ( $name:tt, $f:ident, $input:ty, $output:ty ) => {
<<<<<<< HEAD
        $crate::prelude::idk::map_extern!($name, $f, $input, $output);
=======
        $crate::prelude::holochain_deterministic_integrity::map_extern!($name, $f, $input, $output);
>>>>>>> 669d9ea7
    };
}

#[macro_export]
macro_rules! map_extern_infallible {
    ( $name:tt, $f:ident, $input:ty, $output:ty ) => {
<<<<<<< HEAD
        $crate::prelude::idk::map_extern_infallible!($name, $f, $input, $output);
=======
        $crate::prelude::holochain_deterministic_integrity::map_extern_infallible!(
            $name, $f, $input, $output
        );
>>>>>>> 669d9ea7
    };
}<|MERGE_RESOLUTION|>--- conflicted
+++ resolved
@@ -1,8 +1,4 @@
-<<<<<<< HEAD
-pub use idk::map_extern::*;
-=======
 pub use holochain_deterministic_integrity::map_extern::*;
->>>>>>> 669d9ea7
 
 /// Hides away the gross bit where we hook up integer pointers to length-prefixed guest memory
 /// to serialization and deserialization, and returning things to the host, and memory allocation
@@ -28,23 +24,15 @@
 #[macro_export]
 macro_rules! map_extern {
     ( $name:tt, $f:ident, $input:ty, $output:ty ) => {
-<<<<<<< HEAD
-        $crate::prelude::idk::map_extern!($name, $f, $input, $output);
-=======
         $crate::prelude::holochain_deterministic_integrity::map_extern!($name, $f, $input, $output);
->>>>>>> 669d9ea7
     };
 }
 
 #[macro_export]
 macro_rules! map_extern_infallible {
     ( $name:tt, $f:ident, $input:ty, $output:ty ) => {
-<<<<<<< HEAD
-        $crate::prelude::idk::map_extern_infallible!($name, $f, $input, $output);
-=======
         $crate::prelude::holochain_deterministic_integrity::map_extern_infallible!(
             $name, $f, $input, $output
         );
->>>>>>> 669d9ea7
     };
 }