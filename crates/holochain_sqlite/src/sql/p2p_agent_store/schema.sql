--- conflicted
+++ resolved
@@ -1,40 +1,18 @@
 -- p2p store
 CREATE TABLE IF NOT EXISTS p2p_agent_store (
-<<<<<<< HEAD
-  -- primary key
+  -- Primary key
   agent BLOB PRIMARY KEY ON CONFLICT REPLACE,
-  -- encoded binary
+  -- Encoded binary
   encoded BLOB NOT NULL,
-  -- additional queryable fields extracted from encoding
+  -- Additional queryable fields extracted from encoding
   signed_at_ms INTEGER NOT NULL,
   expires_at_ms INTEGER NOT NULL,
   storage_center_loc INTEGER NOT NULL,
-  -- additional queryable fields derived from encoding
-  -- * for zero length arcs, these will all be null
-  -- * for contiguous arcs, only start/end 1 will be set
-  -- * for arcs that wrap, all four will be set
-  storage_start_1 INTEGER NULL,
-  storage_end_1 INTEGER NULL,
-  storage_start_2 INTEGER NULL,
-  storage_end_2 INTEGER NULL
-=======
-  -- Primary key
-  agent                   BLOB      PRIMARY KEY ON CONFLICT REPLACE,
-
-  -- Encoded binary
-  encoded                 BLOB      NOT NULL,
-
-  -- Additional queryable fields extracted from encoding
-  signed_at_ms            INTEGER   NOT NULL,
-  expires_at_ms           INTEGER   NOT NULL,
-  storage_center_loc      INTEGER   NOT NULL,
-
   -- Additional queryable fields derived from encoding:
   -- For zero length arcs, these will both be NULL.
   -- Otherwise, both will be set, i.e. XOR of these two fields is always false.
   -- If the start loc is greater than the end loc, then this represents a
   -- "wrapping" range
-  storage_start_loc       INTEGER   NULL,
-  storage_end_loc         INTEGER   NULL
->>>>>>> 32d89c66
+  storage_start_loc INTEGER NULL,
+  storage_end_loc INTEGER NULL
 );