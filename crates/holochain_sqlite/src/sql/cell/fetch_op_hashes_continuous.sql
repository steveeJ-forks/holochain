--- conflicted
+++ resolved
@@ -1,11 +1,7 @@
 -- Use this query only in the continuous arc case,
 -- i.e. when :storage_start_loc <= :storage_end_loc
 SELECT
-<<<<<<< HEAD
     hash, authored_timestamp_ms
-=======
-  hash
->>>>>>> b7b92bba
 FROM
   DHtOp
 WHERE
