--- conflicted
+++ resolved
@@ -32,11 +32,7 @@
 holochain_nonce = {version = "^0.3.0-beta-dev.22", path = "../holochain_nonce"}
 holochain_serialized_bytes = "=0.0.53"
 holochain_sqlite = { path = "../holochain_sqlite", version = "^0.3.0-beta-dev.25"}
-<<<<<<< HEAD
-holochain_wasmer_host = "=0.0.90"
-=======
 holochain_wasmer_host = "=0.0.91"
->>>>>>> 7b4a0c8f
 holochain_util = { version = "^0.3.0-beta-dev.2", path = "../holochain_util", features = ["backtrace"] }
 holochain_zome_types = { path = "../holochain_zome_types", version = "^0.3.0-beta-dev.19", features = ["full"] }
 itertools = { version = "0.10" }
