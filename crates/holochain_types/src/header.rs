--- conflicted
+++ resolved
@@ -18,17 +18,13 @@
 
 pub mod error;
 
-<<<<<<< HEAD
 #[cfg(feature = "contrafact")]
 pub mod facts;
 
-#[derive(Debug, Clone, Serialize, Deserialize, PartialEq, Eq, SerializedBytes, Hash)]
-#[cfg_attr(feature = "arbitrary", derive(arbitrary::Arbitrary))]
-=======
 #[derive(
     Debug, Clone, Serialize, Deserialize, PartialEq, Eq, SerializedBytes, Hash, derive_more::From,
 )]
->>>>>>> 75cbf28c
+#[cfg_attr(feature = "arbitrary", derive(arbitrary::Arbitrary))]
 /// A header of one of the two types that create a new entry.
 pub enum NewEntryHeader {
     /// A header which simply creates a new entry
