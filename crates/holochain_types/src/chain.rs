//! Types related to an agents for chain activity
use std::iter::Peekable;
use std::ops::RangeInclusive;

use crate::activity::AgentActivityResponse;
use crate::activity::ChainItems;
use holo_hash::ActionHash;
use holo_hash::AgentPubKey;
use holochain_zome_types::prelude::ChainStatus;
use holochain_zome_types::ChainFilter;
use holochain_zome_types::ChainFilters;
use holochain_zome_types::ChainItem;
use holochain_zome_types::SignedActionHashed;

#[cfg(all(test, feature = "test_utils"))]
mod test;

/// Helpers for constructing AgentActivity
pub trait AgentActivityExt {
    /// Create an empty chain status
    fn empty<T>(agent: &AgentPubKey) -> AgentActivityResponse<T> {
        AgentActivityResponse {
            agent: agent.clone(),
            valid_activity: ChainItems::NotRequested,
            rejected_activity: ChainItems::NotRequested,
            status: ChainStatus::Empty,
            // TODO: Add the actual highest observed in a follow up PR
            highest_observed: None,
        }
    }
}

impl AgentActivityExt for AgentActivityResponse {}

#[must_use = "Iterator doesn't do anything unless consumed."]
#[derive(Debug)]
/// Iterate over a source chain and apply the [`ChainFilter`] to each element.
/// This iterator will:
/// - Ignore any ops that are not a direct ancestor to the starting position.
/// - Stop at the first gap in the chain.
/// - Take no **more** then the [`take`]. It may return less.
/// - Stop at (including) the [`ActionHash`](holo_hash::ActionHash) in [`until`]. But not if this hash is not in the chain.
///
/// [`take`]: ChainFilter::take
/// [`until`]: ChainFilter::until
pub struct ChainFilterIter<I: AsRef<A>, A: ChainItem = SignedActionHashed> {
    filter: ChainFilter<A::Hash>,
    iter: Peekable<std::vec::IntoIter<I>>,
    end: bool,
}

<<<<<<< HEAD
impl<I: AsRef<A>, A: ChainItem> ChainFilterIter<I, A> {
    /// Create an iterator that filters an iterator of actions
=======
#[derive(Debug, Clone, PartialEq, Eq)]
/// A [`ChainFilter`] with the action sequences for the
/// starting position and any `until` hashes.
pub struct ChainFilterRange {
    /// The filter for for this chain.
    filter: ChainFilter,
    /// The start of this range is the end of
    /// the filter iterator.
    /// The end of this range is the sequence of
    /// the starting position hash.
    range: RangeInclusive<u32>,
    /// The start of the ranges type.
    chain_bottom_type: ChainBottomType,
}

#[derive(Debug, Clone, PartialEq, Eq)]
/// The type of chain item that forms the bottom of the chain.
enum ChainBottomType {
    /// The bottom of the chain is genesis.
    Genesis,
    /// The bottom of the chain is the action where `take`
    /// has reached zero.
    Take,
    /// The bottom of the chain is the action where an
    /// `until` hash was found.
    Until,
}

#[derive(Debug, Clone, PartialEq, Eq)]
/// Outcome of trying to find the action sequences in a filter.
pub enum Sequences {
    /// Found all action sequences
    Found(ChainFilterRange),
    /// The chain top action was not found.
    ChainTopNotFound(ActionHash),
    /// The filter produces an empty range.
    EmptyRange,
}

#[derive(Debug, Clone, PartialEq, Eq)]
/// Response to a `must_get_agent_activity` call.
pub enum MustGetAgentActivityResponse {
    /// The activity was found.
    Activity(Vec<RegisterAgentActivity>),
    /// The requested chain range was incomplete.
    IncompleteChain,
    /// The requested chain top was not found in the chain.
    ChainTopNotFound(ActionHash),
    /// The filter produces an empty range.
    EmptyRange,
}

impl ChainFilterIter {
    /// Create an iterator that filters an iterator of [`RegisterAgentActivity`]
>>>>>>> 817de9bd
    /// with a [`ChainFilter`].
    ///
    /// # Constraints
    /// - If the iterator does not contain the filters starting position
    /// then this will be an empty iterator.
    pub fn new(filter: ChainFilter<A::Hash>, mut chain: Vec<I>) -> Self {
        // Sort by descending.
        chain.sort_unstable_by_key(|a| u32::MAX - a.as_ref().seq());
        // Create a peekable iterator.
        let mut iter = chain.into_iter().peekable();

        // Discard any ops that are not the starting position.
        let i = iter.by_ref();
        while let Some(op) = i.peek() {
<<<<<<< HEAD
            if *op.as_ref().get_hash() == filter.position {
=======
            if *op.action.action_address() == filter.chain_top {
>>>>>>> 817de9bd
                break;
            }
            i.next();
        }

        Self {
            filter,
            iter,
            end: false,
        }
    }
}

impl<I: AsRef<A>, A: ChainItem> Iterator for ChainFilterIter<I, A> {
    type Item = I;

    fn next(&mut self) -> Option<Self::Item> {
        if self.end {
            return None;
        }

        let op = self.iter.next()?;
        let op = loop {
            let parent = self.iter.peek();

            // Check the next sequence number
            match parent {
                Some(parent) => {
                    let child_seq = op.as_ref().seq();
                    let parent_seq = parent.as_ref().seq();
                    match (child_seq.cmp(&parent_seq), op.as_ref().prev_hash()) {
                        (std::cmp::Ordering::Less, _) => {
                            // The chain is out of order so we must end here.
                            self.end = true;
                            break op;
                        }
                        (std::cmp::Ordering::Equal, _) => {
                            // There is a fork in the chain.
                            // Discard this parent.
                            self.iter.next();
                            // Try the next parent.
                            continue;
                        }
                        (std::cmp::Ordering::Greater, None) => {
                            // The chain is correct however there is no previous action for this child.
                            // The child can't be the first chain item and doesn't have a parent like:
                            // `child != 0 && child -> ()`.
                            // All we can do is end the iterator.
                            // I don't think this state is actually reachable
                            // because the only header that can have no previous action is the `Dna` and
                            // it is always zero.
                            return None;
                        }
                        (std::cmp::Ordering::Greater, _)
                            if parent_seq.checked_add(1)? != child_seq =>
                        {
                            // There is a gap in the chain so we must end here.
                            self.end = true;
                            break op;
                        }
                        (std::cmp::Ordering::Greater, Some(prev_hash))
                            if prev_hash != parent.as_ref().get_hash() =>
                        {
                            // Not the parent of this child.
                            // Discard this parent.
                            self.iter.next();
                            // Try the next parent.
                            continue;
                        }
                        (std::cmp::Ordering::Greater, Some(_)) => {
                            // Correct parent found.
                            break op;
                        }
                    }
                }
                None => break op,
            }
        };

        match &mut self.filter.filters {
            // Check if there is any left to take.
            ChainFilters::Take(n) => *n = n.checked_sub(1)?,
            // Check if the `until` hash has been found.
            ChainFilters::Until(until_hashes) => {
                if until_hashes.contains(op.as_ref().get_hash()) {
                    // If it has, include it and return on the next call to `next`.
                    self.end = true;
                }
            }
            // Just keep going till genesis.
            ChainFilters::ToGenesis => (),
            // Both filters are active. Return on the first to be hit.
            ChainFilters::Both(n, until_hashes) => {
                *n = n.checked_sub(1)?;

                if until_hashes.contains(op.as_ref().get_hash()) {
                    self.end = true;
                }
            }
        }
        Some(op)
    }
}

impl Sequences {
    /// Find the action sequences for all hashes in the filter.
    pub fn find_sequences<F, E>(filter: ChainFilter, mut get_seq: F) -> Result<Self, E>
    where
        F: FnMut(&ActionHash) -> Result<Option<u32>, E>,
    {
        // Get the top of the chain action sequence.
        // This is the highest sequence number and also the
        // start of the iterator.
        let chain_top = match get_seq(&filter.chain_top)? {
            Some(seq) => seq,
            None => return Ok(Self::ChainTopNotFound(filter.chain_top)),
        };

        // Track why the sequence start of the range was chosen.
        let mut chain_bottom_type = ChainBottomType::Genesis;

        // If their are any until hashes in the filter,
        // then find the highest sequence of the set
        // and find the distance from the position.
        let distance = match filter.get_until() {
            Some(until_hashes) => {
                // Find the highest sequence of the until hashes.
                let max = until_hashes
                    .iter()
                    .filter_map(|hash| {
                        match get_seq(hash) {
                            Ok(seq) => {
                                // Ignore any until hashes that could not be found.
                                let seq = seq?;
                                // Ignore any until hashes that are higher then a chain top.
                                (seq <= chain_top).then(|| Ok(seq))
                            }
                            Err(e) => Some(Err(e)),
                        }
                    })
                    .try_fold(0, |max, result| {
                        let seq = result?;
                        Ok(max.max(seq))
                    })?;

                if max != 0 {
                    // If the max is not genesis then there is an
                    // until hash that was found.
                    chain_bottom_type = ChainBottomType::Until;
                }

                // The distance from the chain top till highest until hash.
                // Note this cannot be an overflow due to the check above.
                chain_top - max
            }
            // If there is no until hashes then the distance is the chain top
            // till genesis (or just the chain top).
            None => chain_top,
        };

        // Check if there is a take filter and if that
        // will be reached before any until hashes or genesis.
        let start = match filter.get_take() {
            Some(take) => {
                // A take of zero will produce an empty range.
                if take == 0 {
                    return Ok(Self::EmptyRange);
                } else if take <= distance {
                    // The take will be reached before genesis or until hashes.
                    chain_bottom_type = ChainBottomType::Take;
                    // Add one to include the "position" in the number of
                    // "take". This matches the rust iterator "take".
                    chain_top.saturating_sub(take).saturating_add(1)
                } else {
                    // The range spans from the position for the distance
                    // that was determined earlier.
                    chain_top - distance
                }
            }
            // The range spans from the position for the distance
            // that was determined earlier.
            None => chain_top - distance,
        };
        Ok(Self::Found(ChainFilterRange {
            filter,
            range: start..=chain_top,
            chain_bottom_type,
        }))
    }
}

impl ChainFilterRange {
    /// Get the range of action sequences for this filter.
    pub fn range(&self) -> &RangeInclusive<u32> {
        &self.range
    }
    /// Filter the chain items then check the invariants hold.
    pub fn filter_then_check(
        self,
        chain: Vec<RegisterAgentActivity>,
    ) -> MustGetAgentActivityResponse {
        let until_hashes = self.filter.get_until().cloned();

        // Create the filter iterator and collect the filtered actions.
        let out: Vec<_> = ChainFilterIter::new(self.filter, chain).collect();

        // Check the invariants hold.
        match out.last().zip(out.first()) {
            // The actual results after the filter must match the range.
            Some((lowest, highest))
                if (lowest.action.action().action_seq()..=highest.action.action().action_seq())
                    == self.range =>
            {
                // If the range start was an until hash then the first action must
                // actually be an action from the until set.
                if let Some(hashes) = until_hashes {
                    if matches!(self.chain_bottom_type, ChainBottomType::Until)
                        && !hashes.contains(lowest.action.action_address())
                    {
                        return MustGetAgentActivityResponse::IncompleteChain;
                    }
                }

                // The constraints are met the activity can be returned.
                MustGetAgentActivityResponse::Activity(out)
            }
            // The constraints are not met so the chain is not complete.
            _ => MustGetAgentActivityResponse::IncompleteChain,
        }
    }
}<|MERGE_RESOLUTION|>--- conflicted
+++ resolved
@@ -49,10 +49,6 @@
     end: bool,
 }
 
-<<<<<<< HEAD
-impl<I: AsRef<A>, A: ChainItem> ChainFilterIter<I, A> {
-    /// Create an iterator that filters an iterator of actions
-=======
 #[derive(Debug, Clone, PartialEq, Eq)]
 /// A [`ChainFilter`] with the action sequences for the
 /// starting position and any `until` hashes.
@@ -105,9 +101,8 @@
     EmptyRange,
 }
 
-impl ChainFilterIter {
-    /// Create an iterator that filters an iterator of [`RegisterAgentActivity`]
->>>>>>> 817de9bd
+impl<I: AsRef<A>, A: ChainItem> ChainFilterIter<I, A> {
+    /// Create an iterator that filters an iterator of actions
     /// with a [`ChainFilter`].
     ///
     /// # Constraints
@@ -122,11 +117,7 @@
         // Discard any ops that are not the starting position.
         let i = iter.by_ref();
         while let Some(op) = i.peek() {
-<<<<<<< HEAD
-            if *op.as_ref().get_hash() == filter.position {
-=======
-            if *op.action.action_address() == filter.chain_top {
->>>>>>> 817de9bd
+            if *op.as_ref().get_hash() == filter.chain_top {
                 break;
             }
             i.next();
