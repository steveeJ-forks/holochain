# Changelog

The format is based on [Keep a Changelog](https://keepachangelog.com/en/1.0.0/). This project adheres to [Semantic Versioning](https://semver.org/spec/v2.0.0.html).

## \[Unreleased\]

<<<<<<< HEAD
- Fixed a bug where DNA modifiers specified in a hApp manifest would not be respected when specifying a `network_seed` in a `InstallAppBundlePayload`. [\#1642](https://github.com/holochain/holochain/pull/1642)
=======
## 0.0.64
>>>>>>> 0a9973bc

## 0.0.63

## 0.0.62

## 0.0.61

- Added `WebAppManifestCurrentBuilder` and exposed it.

## 0.0.60

## 0.0.59

## 0.0.58

- **BREAKING CHANGE**: `network_seed`, `origin_time` and `properties` are combined in a new struct `DnaModifiers`. API calls `RegisterDna`, `InstallAppBundle` and `CreateCloneCell` require this new struct as a substruct under the field `modifiers` now. [\#1578](https://github.com/holochain/holochain/pull/1578)
  - This means that all DNAs which set these fields will have to be rebuilt, and any code using the API will have to be updated (the @holochain/client Javascript client will be updated accordingly).
- **BREAKING CHANGE**: `origin_time` is a required field now in the `integrity` section of a DNA manifest.

## 0.0.57

- Renamed `SweetEasyInline` to `SweetInlineZomes`
- Renamed `InlineZome::callback` to `InlineZome::function`

## 0.0.56

- Add function to add a clone cell to an app. [\#1547](https://github.com/holochain/holochain/pull/1547)

## 0.0.55

## 0.0.54

## 0.0.53

## 0.0.52

## 0.0.51

## 0.0.50

## 0.0.49

- BREAKING CHANGE - Refactor: Property `integrity.uid` of DNA Yaml files renamed to `integrity.network_seed`. Functionality has not changed. [\#1493](https://github.com/holochain/holochain/pull/1493)

## 0.0.48

## 0.0.47

## 0.0.46

## 0.0.45

## 0.0.44

## 0.0.43

## 0.0.42

### Integrity / Coordinator Changes [\#1325](https://github.com/holochain/holochain/pull/1325)

### Added

- `GlobalZomeTypes` type that holds all a dna’s zome types.
- `ToSqlStatement` trait for converting a type to a SQL statement.
- `InlineZomeSet` for creating a set of integrity and coordinator inline zomes.
- `DnaManifest` takes dependencies for coordinator zomes. These are the names of integrity zomes and must be within the same manifest.
- `DnaManifest` verifies that all zome names are unique.
- `DnaManifest` verifies that dependency names exists and are integrity zomes.
- `DnaFile` can hot swap coordinator zomes. Existing zomes are replaced and new zome names are appended.

### Changed

- `RibosomeStore` is now a `RibosomeStore`.
- `DnaManifest` now has an integrity key for all values that will change the dna hash.
- `DnaManifest` now has an optional coordinator key for adding coordinators zomes on install.

## 0.0.41

## 0.0.40

## 0.0.39

## 0.0.38

## 0.0.37

## 0.0.36

## 0.0.35

## 0.0.34

## 0.0.33

## 0.0.32

## 0.0.31

## 0.0.30

## 0.0.29

## 0.0.28

## 0.0.27

## 0.0.26

## 0.0.25

## 0.0.24

## 0.0.23

## 0.0.22

## 0.0.21

## 0.0.20

## 0.0.19

## 0.0.18

## 0.0.17

## 0.0.16

## 0.0.15

- FIX: [Bug](https://github.com/holochain/holochain/issues/1101) that was allowing `HeaderWithoutEntry` to shutdown apps. [\#1105](https://github.com/holochain/holochain/pull/1105)

## 0.0.14

## 0.0.13

## 0.0.12

## 0.0.11

## 0.0.10

## 0.0.9

## 0.0.8

## 0.0.7

- Added helper functions to `WebAppBundle` and `AppManifest` to be able to handle these types better in consuming applications.

## 0.0.6

- Added `WebAppManifest` to support `.webhapp` bundles. This is necessary to package hApps together with web UIs, to export to the Launcher and Holo.

## 0.0.5

## 0.0.4

## 0.0.3

## 0.0.2

## 0.0.1

### Changed

- BREAKING: All references to `"uuid"` in the context of DNA has been renamed to `"uid"` to reflect that these IDs are not universally unique, but merely unique with regards to the zome code (the genotype) [\#727](https://github.com/holochain/holochain/pull/727)<|MERGE_RESOLUTION|>--- conflicted
+++ resolved
@@ -4,11 +4,9 @@
 
 ## \[Unreleased\]
 
-<<<<<<< HEAD
 - Fixed a bug where DNA modifiers specified in a hApp manifest would not be respected when specifying a `network_seed` in a `InstallAppBundlePayload`. [\#1642](https://github.com/holochain/holochain/pull/1642)
-=======
+
 ## 0.0.64
->>>>>>> 0a9973bc
 
 ## 0.0.63
 
