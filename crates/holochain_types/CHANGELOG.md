# Changelog

The format is based on [Keep a Changelog](https://keepachangelog.com/en/1.0.0/). This project adheres to [Semantic Versioning](https://semver.org/spec/v2.0.0.html).

## \[Unreleased\]

<<<<<<< HEAD
- Added `WebAppManifestCurrentBuilder` and exposed it.
=======
## 0.0.60
>>>>>>> 5a909453

## 0.0.59

## 0.0.58

- **BREAKING CHANGE**: `network_seed`, `origin_time` and `properties` are combined in a new struct `DnaModifiers`. API calls `RegisterDna`, `InstallAppBundle` and `CreateCloneCell` require this new struct as a substruct under the field `modifiers` now. [\#1578](https://github.com/holochain/holochain/pull/1578)
  - This means that all DNAs which set these fields will have to be rebuilt, and any code using the API will have to be updated (the @holochain/client Javascript client will be updated accordingly).
- **BREAKING CHANGE**: `origin_time` is a required field now in the `integrity` section of a DNA manifest.

## 0.0.57

- Renamed `SweetEasyInline` to `SweetInlineZomes`
- Renamed `InlineZome::callback` to `InlineZome::function`

## 0.0.56

- Add function to add a clone cell to an app. [\#1547](https://github.com/holochain/holochain/pull/1547)

## 0.0.55

## 0.0.54

## 0.0.53

## 0.0.52

## 0.0.51

## 0.0.50

## 0.0.49

- BREAKING CHANGE - Refactor: Property `integrity.uid` of DNA Yaml files renamed to `integrity.network_seed`. Functionality has not changed. [\#1493](https://github.com/holochain/holochain/pull/1493)

## 0.0.48

## 0.0.47

## 0.0.46

## 0.0.45

## 0.0.44

## 0.0.43

## 0.0.42

### Integrity / Coordinator Changes [\#1325](https://github.com/holochain/holochain/pull/1325)

### Added

- `GlobalZomeTypes` type that holds all a dna’s zome types.
- `ToSqlStatement` trait for converting a type to a SQL statement.
- `InlineZomeSet` for creating a set of integrity and coordinator inline zomes.
- `DnaManifest` takes dependencies for coordinator zomes. These are the names of integrity zomes and must be within the same manifest.
- `DnaManifest` verifies that all zome names are unique.
- `DnaManifest` verifies that dependency names exists and are integrity zomes.
- `DnaFile` can hot swap coordinator zomes. Existing zomes are replaced and new zome names are appended.

### Changed

- `RibosomeStore` is now a `RibosomeStore`.
- `DnaManifest` now has an integrity key for all values that will change the dna hash.
- `DnaManifest` now has an optional coordinator key for adding coordinators zomes on install.

## 0.0.41

## 0.0.40

## 0.0.39

## 0.0.38

## 0.0.37

## 0.0.36

## 0.0.35

## 0.0.34

## 0.0.33

## 0.0.32

## 0.0.31

## 0.0.30

## 0.0.29

## 0.0.28

## 0.0.27

## 0.0.26

## 0.0.25

## 0.0.24

## 0.0.23

## 0.0.22

## 0.0.21

## 0.0.20

## 0.0.19

## 0.0.18

## 0.0.17

## 0.0.16

## 0.0.15

- FIX: [Bug](https://github.com/holochain/holochain/issues/1101) that was allowing `HeaderWithoutEntry` to shutdown apps. [\#1105](https://github.com/holochain/holochain/pull/1105)

## 0.0.14

## 0.0.13

## 0.0.12

## 0.0.11

## 0.0.10

## 0.0.9

## 0.0.8

## 0.0.7

- Added helper functions to `WebAppBundle` and `AppManifest` to be able to handle these types better in consuming applications.

## 0.0.6

- Added `WebAppManifest` to support `.webhapp` bundles. This is necessary to package hApps together with web UIs, to export to the Launcher and Holo.

## 0.0.5

## 0.0.4

## 0.0.3

## 0.0.2

## 0.0.1

### Changed

- BREAKING: All references to `"uuid"` in the context of DNA has been renamed to `"uid"` to reflect that these IDs are not universally unique, but merely unique with regards to the zome code (the genotype) [\#727](https://github.com/holochain/holochain/pull/727)<|MERGE_RESOLUTION|>--- conflicted
+++ resolved
@@ -4,11 +4,9 @@
 
 ## \[Unreleased\]
 
-<<<<<<< HEAD
 - Added `WebAppManifestCurrentBuilder` and exposed it.
-=======
+
 ## 0.0.60
->>>>>>> 5a909453
 
 ## 0.0.59
 
