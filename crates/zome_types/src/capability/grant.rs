--- conflicted
+++ resolved
@@ -40,17 +40,11 @@
 /// @todo Ability to forcibly curry payloads into functions that are called with a claim.
 pub struct CurryPayloads(pub BTreeMap<GrantedFunction, SerializedBytes>);
 
-<<<<<<< HEAD
-#[derive(Serialize, Deserialize, Clone, Debug, PartialEq, Eq, PartialOrd, Ord, Hash)]
-/// The payload for the ZomeCall capability grant.
-/// This data is committed to the source chain as a private entry.
-=======
-#[derive(Serialize, Deserialize, Clone, Debug, PartialEq, Eq)]
+#[derive(Serialize, Deserialize, Clone, Debug, PartialEq, Eq, PartialOrd, Ord)]
 /// The entry for the ZomeCall capability grant.
 /// This data is committed to the callee's source chain as a private entry.
 /// The remote calling agent must provide a secret and we source their pubkey from the active
 /// network connection. This must match the strictness of the CapAccess.
->>>>>>> 4999150b
 pub struct ZomeCallCapGrant {
     /// A string by which to later query for saved grants.
     /// This does not need to be unique within a source chain.
@@ -126,13 +120,8 @@
     }
 }
 
-<<<<<<< HEAD
-/// Represents access requirements for capability grants
-#[derive(Serialize, Deserialize, Clone, Debug, PartialEq, Eq, PartialOrd, Ord, Hash)]
-=======
 /// Represents access requirements for capability grants.
-#[derive(Serialize, Deserialize, Clone, Debug, PartialEq, Eq)]
->>>>>>> 4999150b
+#[derive(Serialize, Deserialize, Clone, Debug, PartialEq, Eq, PartialOrd, Ord)]
 pub enum CapAccess {
     /// No restriction: callable by anyone.
     Unrestricted,
@@ -145,15 +134,9 @@
     Assigned {
         /// The secret.
         secret: CapSecret,
-<<<<<<< HEAD
-        /// The set of agents who may exercise this grant
-        ///
+        /// Agents who can use this grant.
         /// This is a BTreeSet because we need the CapAccess itself to impl Hash
         assignees: BTreeSet<AgentPubKey>,
-=======
-        /// Agents who can use this grant.
-        assignees: HashSet<AgentPubKey>,
->>>>>>> 4999150b
     },
 }
 
@@ -171,20 +154,15 @@
     }
 }
 
-<<<<<<< HEAD
+/// Implements (secret, assignees).into() shorthand for CapAccess::Assigned { secret, assignees }
 impl From<(CapSecret, BTreeSet<AgentPubKey>)> for CapAccess {
     fn from((secret, assignees): (CapSecret, BTreeSet<AgentPubKey>)) -> Self {
-=======
-/// Implements (secret, assignees).into() shorthand for CapAccess::Assigned { secret, assignees }
-impl From<(CapSecret, HashSet<AgentPubKey>)> for CapAccess {
-    fn from((secret, assignees): (CapSecret, HashSet<AgentPubKey>)) -> Self {
->>>>>>> 4999150b
         Self::Assigned { secret, assignees }
     }
 }
 
 /// Implements (secret, agent_pub_key).into() shorthand for
-/// CapAccess::Assigned { secret, assignees: hashset!{ agent } }
+/// CapAccess::Assigned { secret, assignees: btreeset!{ agent } }
 impl From<(CapSecret, AgentPubKey)> for CapAccess {
     fn from((secret, assignee): (CapSecret, AgentPubKey)) -> Self {
         let mut assignees = BTreeSet::new();
