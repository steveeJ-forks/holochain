--- conflicted
+++ resolved
@@ -147,7 +147,6 @@
     use ::fixt::prelude::*;
     use futures::future::FutureExt;
     use ghost_actor::GhostControlSender;
-<<<<<<< HEAD
     use holochain_types::element::Element;
     use holochain_types::element::ElementStatus;
     use holochain_types::element::SignedHeaderHashed;
@@ -155,15 +154,7 @@
     use holochain_types::fixt::*;
     use holochain_types::validate::ValidationStatus;
     use holochain_types::HeaderHashed;
-=======
-    use holochain_types::{
-        element::{Element, ElementStatus, SignedHeaderHashed, WireElement},
-        fixt::*,
-        validate::ValidationStatus,
-        HeaderHashed,
-    };
     use kitsune_p2p::dependencies::kitsune_p2p_proxy::TlsConfig;
->>>>>>> 607a158e
     use kitsune_p2p::KitsuneP2pConfig;
 
     macro_rules! newhash {
