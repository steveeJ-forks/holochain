# Changelog

The format is based on [Keep a Changelog](https://keepachangelog.com/en/1.0.0/). This project adheres to [Semantic Versioning](https://semver.org/spec/v2.0.0.html).

## Unreleased

<<<<<<< HEAD
- Implement App API call `CreateCloneCell`. [\#1547](https://github.com/holochain/holochain/pull/1547)
=======
## 0.0.161
>>>>>>> 265ef8ff

## 0.0.160

## 0.0.159

- Updates TLS certificate handling so that multiple conductors can share the same lair, but use different TLS certificates by storing a “tag” in the conductor state database. This should not be a breaking change, but *will* result in a new TLS certificate being used per conductor. [\#1519](https://github.com/holochain/holochain/pull/1519)

## 0.0.158

## 0.0.157

## 0.0.156

- Effectively disable Wasm metering by setting the cranelift cost\_function to always return 0. This is meant as a temporary stop-gap and give us time to figure out a configurable approach. [\#1535](https://github.com/holochain/holochain/pull/1535)

## 0.0.155

- **BREAKING CHANGE** - Removes legacy lair. You must now use lair-keystore \>= 0.2.0 with holochain. It is recommended to abandon your previous holochain agents, as there is not a straight forward migration path. To migrate: [dump the old keys](https://github.com/holochain/lair/blob/v0.0.11/crates/lair_keystore/src/bin/lair-keystore/main.rs#L38) -\> [write a utility to re-encode them](https://github.com/holochain/lair/tree/hc_seed_bundle-v0.1.2/crates/hc_seed_bundle) -\> [then import them to the new lair](https://github.com/holochain/lair/tree/lair_keystore-v0.2.0/crates/lair_keystore#lair-keystore-import-seed---help) – [\#1518](https://github.com/holochain/holochain/pull/1518)
- New solution for adding `hdi_version_req` field to the output of `--build-info` argument. [\#1523](https://github.com/holochain/holochain/pull/1523)

## 0.0.154

- Revert: “Add the `hdi_version_req` key:value field to the output of the `--build-info` argument” because it broke. [\#1521](https://github.com/holochain/holochain/pull/1521)
  
  Reason: it causes a build failure of the *holochain*  crate on crates.io

## 0.0.153

- Add the `hdi_version_req` key:value field to the output of the `--build-info` argument

## 0.0.152

- Adds `AdminRequest::UpdateCoordinators` that allows swapping coordinator zomes for a running happ.

## 0.0.151

- BREAKING CHANGE - Refactor: Property `integrity.uid` of DNA Yaml files renamed to `integrity.network_seed`. Functionality has not changed. [\#1493](https://github.com/holochain/holochain/pull/1493)
- Allow deterministic bindings (dna\_info() & zome\_info()) to the genesis self check [\#1491](https://github.com/holochain/holochain/pull/1491).

## 0.0.150

## 0.0.149

## 0.0.148

- Added networking logic for enzymatic countersigning [\#1472](https://github.com/holochain/holochain/pull/1472)
- Countersigning authority response network message changed to a session negotiation enum [/\#1472](https://github.com/holochain/holochain/pull/1472)

## 0.0.147

## 0.0.146

## 0.0.145

**MAJOR BREAKING CHANGE\!** This release includes a rename of two Holochain core concepts, which results in a LOT of changes to public APIs and type names:

- “Element” has been renamed to “Record”
- “Header” has been renamed to “Action”

All names which include these words have also been renamed accordingly.

As Holochain has evolved, the meaning behind these concepts, as well as our understanding of them, has evolved as well, to the point that the original names are no longer adequate descriptors. We chose new names to help better reflect what these concepts mean, to bring more clarity to how we write and talk about Holochain.

## 0.0.144

- Add functional stub for `x_salsa20_poly1305_shared_secret_create_random` [\#1410](https://github.com/holochain/holochain/pull/1410)
- Add functional stub for `x_salsa20_poly1305_shared_secret_export` [\#1410](https://github.com/holochain/holochain/pull/1410)
- Add functional stub for `x_salsa20_poly1305_shared_secret_ingest` [\#1410](https://github.com/holochain/holochain/pull/1410)
- Limit conductor calls to `10_000_000_000` Wasm operations [\#1386](https://github.com/holochain/holochain/pull/1386)

## 0.0.143

## 0.0.142

## 0.0.141

## 0.0.140

## 0.0.139

- Udpate lair to 0.1.3 - largely just documentation updates, but also re-introduces some dependency pinning to fix mismatch client/server version check [\#1377](https://github.com/holochain/holochain/pull/1377)

## 0.0.138

## 0.0.137

- Docs: Fix intra-doc links in all crates [\#1323](https://github.com/holochain/holochain/pull/1323)
- Update legacy lair to 0.0.10 - allowing “panicky” flag [\#1349](https://github.com/holochain/holochain/pull/1349)
- Udpate lair to 0.1.1 - allowing usage in path with whitespace [\#1349](https://github.com/holochain/holochain/pull/1349)

## 0.0.136

## 0.0.135

## 0.0.134

## 0.0.133

## 0.0.132

## 0.0.131

- When joining the network set arc size to previous value if available instead of full to avoid network load [1287](https://github.com/holochain/holochain/pull/1287)

## 0.0.130

- Workflow errors generally now log rather than abort the current app [1279](https://github.com/holochain/holochain/pull/1279/files)

- Fixed broken links in Rust docs [\#1284](https://github.com/holochain/holochain/pull/1284)

## 0.0.129

## 0.0.128

- Proxy server chosen from bootstrap server proxy\_list [1242](https://github.com/holochain/holochain/pull/1242)

<!-- end list -->

``` yaml
network:
  transport_pool:
    - type: proxy
      proxy_config:
        type: remote_proxy_client_from_bootstrap
        bootstrap_url: https://bootstrap.holo.host
        fallback_proxy_url: ~
```

## 0.0.127

- **BREAKING CHANGE** App validation callbacks are now run per `Op`. There is now only a single validation callback `fn validate(op: Op) -> ExternResult<ValidateCallbackResult>` that is called for each `Op`. See the documentation for `Op` for more details on what data is passed to the callback. There are example use cases in `crates/test_utils/wasm/wasm_workspace/`. For example in the `validate` test wasm. To update an existing app, you to this version all `validate_*` callbacks including `validate_create_link` must be changed to the new `validate(..)` callback. [\#1212](https://github.com/holochain/holochain/pull/1212).

- `RegisterAgentActivity` ops are now validated by app validation.

- Init functions can now make zome calls. [\#1186](https://github.com/holochain/holochain/pull/1186)

- Adds header hashing to `hash` host fn [1227](https://github.com/holochain/holochain/pull/1227)

- Adds blake2b hashing to `hash` host fn [1228](https://github.com/holochain/holochain/pull/1228)

## 0.0.126

## 0.0.125

## 0.0.124

## 0.0.123

- Fixes issue where holochain could get stuck in infinite loop when trying to send validation receipts. [\#1181](https://github.com/holochain/holochain/pull/1181).
- Additional networking metric collection and associated admin api `DumpNetworkMetrics { dna_hash: Option<DnaHash> }` for inspection of metrics [\#1160](https://github.com/holochain/holochain/pull/1160)
- **BREAKING CHANGE** - Schema change for metrics database. Holochain will persist historical metrics once per hour, if you do not clear the metrics database it will crash at that point. [\#1183](https://github.com/holochain/holochain/pull/1183)

## 0.0.122

- Adds better batching to validation workflows for much faster validation. [\#1167](https://github.com/holochain/holochain/pull/1167).

## 0.0.121

- **BREAKING CHANGE** Removed `app_info` from HDK [1108](https://github.com/holochain/holochain/pull/1108)
- Permissions on host functions now return an error instead of panicking [1141](https://github.com/holochain/holochain/pull/1141)
- Add `--build-info` CLI flag for displaying various information in JSON format. [\#1163](https://github.com/holochain/holochain/pull/1163)

## 0.0.120

## 0.0.119

## 0.0.118

- **BREAKING CHANGE** - Gossip now exchanges local peer info with `initiate` and `accept` request types. [\#1114](https://github.com/holochain/holochain/pull/1114).

## 0.0.117

## 0.0.116

## 0.0.115

- Fix [issue](https://github.com/holochain/holochain/issues/1100) where private dht ops were being leaked through the incoming ops sender. [1104](https://github.com/holochain/holochain/pull/1104).
- Kitsune now attempts to rebind the network interface in the event of endpoint shutdown. Note, it’s still recommended to bind to `0.0.0.0` as the OS provides additional resiliency for interfaces coming and going. [\#1083](https://github.com/holochain/holochain/pull/1083)
- **BREAKING CHANGE** current chain head including recent writes available in agent info [\#1079](https://github.com/holochain/holochain/pull/1079)
- **BREAKING (If using new lair)** If you are using the new (non-legacy) `lair_server` keystore, you will need to rebuild your keystore, we now pre-hash the passphrase used to access it to mitigate some information leakage. [\#1094](https://github.com/holochain/holochain/pull/1094)
- Better lair signature fallback child process management. The child process will now be properly restarted if it exits. (Note this can take a few millis on Windows, and may result in some signature errors.) [\#1094](https://github.com/holochain/holochain/pull/1094)

## 0.0.114

- `remote_signal` has always been a fire-and-forget operation. Now it also uses the more efficient fire-and-forget “notify” low-level networking plumbing. [\#1075](https://github.com/holochain/holochain/pull/1075)

- **BREAKING CHANGE** `entry_defs` added to `zome_info` and referenced by macros [PR1055](https://github.com/holochain/holochain/pull/1055)

- **BREAKING CHANGE**: The notion of “cell nicknames” (“nicks”) and “app slots” has been unified into the notion of “app roles”. This introduces several breaking changes. In general, you will need to rebuild any app bundles you are using, and potentially update some usages of the admin interface. In particular:
  
  - The `slots` field in App manifests is now called `roles`
  - The `InstallApp` admin method now takes a `role_id` field instead of a `nick` field
  - In the return value for any admin method which lists installed apps, e.g. `ListEnabledApps`, any reference to `"slots"` is now named `"roles"`
  - See [\#1045](https://github.com/holochain/holochain/pull/1045)

- Adds test utils for creating simulated networks. [\#1037](https://github.com/holochain/holochain/pull/1037).

- Conductor can take a mocked network for testing simulated networks. [\#1036](https://github.com/holochain/holochain/pull/1036)

- Added `DumpFullState` to the admin interface, as a more complete form of `DumpState` which returns full `Vec<DhtOp>` instead of just their count, enabling more introspection of the state of the cell [\#1065](https://github.com/holochain/holochain/pull/1065).

- **BREAKING CHANGE** Added function name to call info in HDK. [\#1078](https://github.com/holochain/holochain/pull/1078).

## 0.0.113

- Post commit is now infallible and expects no return value [PR1049](https://github.com/holochain/holochain/pull/1049)
- Always depend on `itertools` to make `cargo build --no-default-features` work [\#1060](https://github.com/holochain/holochain/pull/1060)
- `call_info` includes provenance and cap grant information [PR1063](https://github.com/holochain/holochain/pull/1063)
- Always depend on `itertools` to make `cargo build --no-default-features` work [\#1060](https://github.com/holochain/holochain/pull/1060)

## 0.0.112

- Always depend on `itertools` to make `cargo build --no-default-features` work [\#1060](https://github.com/holochain/holochain/pull/1060)

## 0.0.111

- `call_info` is now implemented [1047](https://github.com/holochain/holochain/pull/1047)

- `dna_info` now returns `DnaInfo` correctly [\#1044](https://github.com/holochain/holochain/pull/1044)
  
  - `ZomeInfo` no longer includes what is now on `DnaInfo`
  - `ZomeInfo` renames `zome_name` and `zome_id` to `name` and `id`
  - `DnaInfo` includes `name`, `hash`, `properties`

- `post_commit` hook is implemented now [PR 1000](https://github.com/holochain/holochain/pull/1000)

- Bump legacy lair version to 0.0.8 fixing a crash when error message was too long [\#1046](https://github.com/holochain/holochain/pull/1046)

- Options to use new lair keystore [\#1040](https://github.com/holochain/holochain/pull/1040)

<!-- end list -->

``` yaml
keystore:
  type: danger_test_keystore
```

or

``` yaml
keystore:
  type: lair_server
  connection_url: "unix:///my/path/socket?k=Foo"
```

## 0.0.110

- Publish now runs on a loop if there are ops still needing receipts. [\#1024](https://github.com/holochain/holochain/pull/1024)
- Batch peer store write so we use less transactions. [\#1007](https://github.com/holochain/holochain/pull/1007/).
- Preparation for new lair api [\#1017](https://github.com/holochain/holochain/pull/1017)
  - there should be no functional changes with this update.
  - adds new lair as an additional dependency and begins preparation for a config-time switch allowing use of new api lair keystore.
- Add method `SweetDnaFile::from_bundle_with_overrides` [\#1030](https://github.com/holochain/holochain/pull/1030)
- Some `SweetConductor::setup_app_*` methods now take anything iterable, instead of array slices, for specifying lists of agents and DNAs [\#1030](https://github.com/holochain/holochain/pull/1030)
- BREAKING conductor config changes [\#1031](https://github.com/holochain/holochain/pull/1031)

Where previously, you might have had:

``` yaml
use_dangerous_test_keystore: false
keystore_path: /my/path
passphrase_service:
  type: danger_insecure_from_config
  passphrase: "test-passphrase"
```

now you will use:

``` yaml
keystore:
  type: lair_server_legacy_deprecated
  keystore_path: /my/path
  danger_passphrase_insecure_from_config: "test-passphrase"
```

or:

``` yaml
keystore:
  type: danger_test_keystore_legacy_deprecated
```

## 0.0.109

- Make validation run concurrently up to 50 DhtOps. This allows us to make progress on other ops when waiting for the network. [\#1005](https://github.com/holochain/holochain/pull/1005)
- FIX: Prevent the conductor from trying to join cells to the network that are already in the process of joining. [\#1006](https://github.com/holochain/holochain/pull/1006)

## 0.0.108

- Refactor conductor to use parking lot rw lock instead of tokio rw lock. (Faster and prevents deadlocks.). [\#979](https://github.com/holochain/holochain/pull/979).

### Changed

- The scheduler should work now

## 0.0.107

## 0.0.106

### Changed

- All Holochain `Timestamp`s (including those in Headers) are now at the precision of microseconds rather than nanoseconds. This saves 4 bytes per timestamp in memory and on disk.
- Various database field names changed. **Databases created in prior versions will be incompatible.**
- HDK `sys_time` now returns a `holochain_zome_types::Timestamp` instead of a `core::time::Duration`.
- Exposes `UninstallApp` in the conductor admin API.

## 0.0.105

## 0.0.104

- Updates lair to 0.0.4 which pins rcgen to 0.8.11 to work around [https://github.com/est31/rcgen/issues/63](https://github.com/est31/rcgen/issues/63)

## 0.0.103

### Fixed

- This release solves the issues with installing happ bundles or registering DNA via the admin API concurrently. [\#881](https://github.com/holochain/holochain/pull/881).

### Changed

- Header builder now uses chain top timestamp for new headers if in the future
- Timestamps in headers require strict inequality in sys validation

## 0.0.102

### Known Issues :exclamation:

- We’ve become aware of a bug that locks up the conductor when installing happ bundles or registering DNA via the admin API concurrently. Please perform these actions sequentially until we’ve resolved the bug.

### Fixed

- Concurrent zome calls could cause the `init()` zome callback to run multiple times concurrently, causing `HeadMoved` errors. This is fixed, so that `init()` can only ever run once.
  - If a zome call has been waiting for another zome call to finish running `init()` for longer than 30 seconds, it will timeout.

### Changed

- Apps now have a more complex status. Apps now can be either enabled/disabled as well as running/stopped, the combination of which is captured by three distinctly named states:
  - “Running” (enabled + running) -\> The app is running normally
  - “Paused” (enabled + stopped) -\> The app is currently stopped due to some minor problem in one of its cells such as failed network access, but will start running again as soon as it’s able. Some Cells may still be running normally.
  - “Disabled” (disabled + stopped) -\> The app is stopped and will remain so until explicitly enabled via `EnableApp` admin method. Apps can be disabled manually via `DisableApp`, or automatically due to an unrecoverable error in a Cell.
- Some admin methods are deprecated due to the app status changes:
  - `ActivateApp` is deprecated in favor of `EnableApp`
  - `DeactivateApp` is deprecated in favor of `DisableApp`
- Apps will be automatically Paused if not all of their cells are able to join the network during startup

### Added

- `InstallAppBundle` command added to admin conductor API. [\#665](https://github.com/holochain/holochain/pull/665)
- `DnaSource` in conductor\_api `RegisterDna` call now can take a `DnaBundle` [\#665](https://github.com/holochain/holochain/pull/665)
- New admin interface methods:
  - `EnableApp` (replaces `ActivateApp`)
  - `DisableApp` (replaces `DeactivateApp`)
  - `StartApp` (used to attempt to manually restart a Paused app)
- Using the 3 level PLRU instance cache from latest holochain wasmer `v0.0.72`

## 0.0.101

This version contains breaking changes to the conductor API as well as a major upgrade to the underlying Wasm runtime.

***:exclamation: Performance impact***

The version of wasmer that is used in this holochain release contains bugs in the scoping of wasmer modules vs. instances, such that it blocks the proper release of memory and slows down execution of concurrent Wasm instances. While we were able to at least mitigate these effects and are coordinating with wasmer to find a proper solution as soon as possible.

The severity of these issues increases with cell concurrency, i.e. using multiple cells with the same DNA. Application development with a single conductor and a few cells are expected to work well unless your machine has serious resource restrictions.

### Added

- `InstallAppBundle` command added to admin conductor API. [\#665](https://github.com/holochain/holochain/pull/665)
- `DnaSource` in conductor\_api `RegisterDna` call now can take a `DnaBundle` [\#665](https://github.com/holochain/holochain/pull/665)

### Removed

- BREAKING:  `InstallAppDnaPayload` in admin conductor API `InstallApp` command now only accepts a hash.  Both properties and path have been removed as per deprecation warning.  Use either `RegisterDna` or `InstallAppBundle` instead. [\#665](https://github.com/holochain/holochain/pull/665)
- BREAKING: `DnaSource(Path)` in conductor\_api `RegisterDna` call now must point to `DnaBundle` as created by `hc dna pack` not a `DnaFile` created by `dna_util` [\#665](https://github.com/holochain/holochain/pull/665)

### CHANGED

- Updated to a version of `holochain_wasmer` that includes a migration to wasmer v2+. [\#773](https://github.com/holochain/holochain/pull/773/files), [\#801](https://github.com/holochain/holochain/pull/80), [\#836](https://github.com/holochain/holochain/pull/836)
- Introduced a simple instance cache to mitigate and potentially outweigh the effects of the aforementioned wasmer conditions [\#848](https://github.com/holochain/holochain/pull/848)

## 0.0.100

This is the first version number for the version of Holochain with a refactored state model (you may see references to it as Holochain RSM).

## 0.0.52-alpha2

*Note: Versions 0.0.52-alpha2 and older are belong to previous iterations of the Holochain architecture and are not tracked here.*<|MERGE_RESOLUTION|>--- conflicted
+++ resolved
@@ -4,11 +4,9 @@
 
 ## Unreleased
 
-<<<<<<< HEAD
 - Implement App API call `CreateCloneCell`. [\#1547](https://github.com/holochain/holochain/pull/1547)
-=======
+
 ## 0.0.161
->>>>>>> 265ef8ff
 
 ## 0.0.160
 
