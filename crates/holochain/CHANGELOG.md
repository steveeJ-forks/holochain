--- conflicted
+++ resolved
@@ -4,11 +4,8 @@
 
 ## Unreleased
 
-<<<<<<< HEAD
 - Kitsune now attempts to rebind the network interface in the event of endpoint shutdown. Note, it's still recommended to bind to `0.0.0.0` as the OS provides additional resiliency for interfaces coming and going.
-=======
 - **BREAKING CHANGE** current chain head including recent writes available in agent info [#1079](https://github.com/holochain/holochain/pull/1079)
->>>>>>> cee30448
 
 ## 0.0.114
 
