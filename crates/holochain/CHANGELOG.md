# Changelog

The format is based on [Keep a Changelog](https://keepachangelog.com/en/1.0.0/). This project adheres to [Semantic Versioning](https://semver.org/spec/v2.0.0.html).

## Unreleased

<<<<<<< HEAD
- **BREAKING CHANGE**: The notion of "cell nicknames" ("nicks") and "app slots" has been unified into the notion of "app roles". This introduces several breaking changes. In general, you will need to rebuild any app bundles you are using, and potentially update some usages of the admin interface. In particular:
  - The `slots` field in App manifests is now called `roles`
  - The `InstallApp` admin method now takes a `role_id` field instead of a `nick` field
  - In the return value for any admin method which lists installed apps, e.g. `ListEnabledApps`, any reference to `"slots"` is now named `"roles"`
  - See [\#1045](https://github.com/holochain/holochain/pull/1045)
=======
- Adds test utils for creating simulated networks. [#1037](https://github.com/holochain/holochain/pull/1037).
- Conductor can take a mocked network for testing simulated networks. [#1036](https://github.com/holochain/holochain/pull/1036)
- Batch peer store write so we use less transactions. [#1007](https://github.com/holochain/holochain/pull/1007/).

## 0.0.113

- Post commit is now infallible and expects no return value [PR1049](https://github.com/holochain/holochain/pull/1049)
- Always depend on `itertools` to make `cargo build --no-default-features` work [\#1060](https://github.com/holochain/holochain/pull/1060)

## 0.0.112

- Always depend on `itertools` to make `cargo build --no-default-features` work [\#1060](https://github.com/holochain/holochain/pull/1060)

## 0.0.111

>>>>>>> 52ed8c1e
- `call_info` is now implemented [1047](https://github.com/holochain/holochain/pull/1047)

- `dna_info` now returns `DnaInfo` correctly [\#1044](https://github.com/holochain/holochain/pull/1044)
  
  - `ZomeInfo` no longer includes what is now on `DnaInfo`
  - `ZomeInfo` renames `zome_name` and `zome_id` to `name` and `id`
  - `DnaInfo` includes `name`, `hash`, `properties`

- `post_commit` hook is implemented now [PR 1000](https://github.com/holochain/holochain/pull/1000)

- Bump legacy lair version to 0.0.8 fixing a crash when error message was too long [\#1046](https://github.com/holochain/holochain/pull/1046)

- Options to use new lair keystore [\#1040](https://github.com/holochain/holochain/pull/1040)

<!-- end list -->

``` yaml
keystore:
  type: danger_test_keystore
```

or

``` yaml
keystore:
  type: lair_server
  connection_url: "unix:///my/path/socket?k=Foo"
```

## 0.0.110

- Publish now runs on a loop if there are ops still needing receipts. [\#1024](https://github.com/holochain/holochain/pull/1024)
- Batch peer store write so we use less transactions. [\#1007](https://github.com/holochain/holochain/pull/1007/).
- Preparation for new lair api [\#1017](https://github.com/holochain/holochain/pull/1017)
  - there should be no functional changes with this update.
  - adds new lair as an additional dependency and begins preparation for a config-time switch allowing use of new api lair keystore.
- Add method `SweetDnaFile::from_bundle_with_overrides` [\#1030](https://github.com/holochain/holochain/pull/1030)
- Some `SweetConductor::setup_app_*` methods now take anything iterable, instead of array slices, for specifying lists of agents and DNAs [\#1030](https://github.com/holochain/holochain/pull/1030)
- BREAKING conductor config changes [\#1031](https://github.com/holochain/holochain/pull/1031)

Where previously, you might have had:

``` yaml
use_dangerous_test_keystore: false
keystore_path: /my/path
passphrase_service:
  type: danger_insecure_from_config
  passphrase: "test-passphrase"
```

now you will use:

``` yaml
keystore:
  type: lair_server_legacy_deprecated
  keystore_path: /my/path
  danger_passphrase_insecure_from_config: "test-passphrase"
```

or:

``` yaml
keystore:
  type: danger_test_keystore_legacy_deprecated
```

## 0.0.109

- Make validation run concurrently up to 50 DhtOps. This allows us to make progress on other ops when waiting for the network. [\#1005](https://github.com/holochain/holochain/pull/1005)
- FIX: Prevent the conductor from trying to join cells to the network that are already in the process of joining. [\#1006](https://github.com/holochain/holochain/pull/1006)

## 0.0.108

- Refactor conductor to use parking lot rw lock instead of tokio rw lock. (Faster and prevents deadlocks.). [\#979](https://github.com/holochain/holochain/pull/979).

### Changed

- The scheduler should work now

## 0.0.107

## 0.0.106

### Changed

- All Holochain `Timestamp`s (including those in Headers) are now at the precision of microseconds rather than nanoseconds. This saves 4 bytes per timestamp in memory and on disk.
- Various database field names changed. **Databases created in prior versions will be incompatible.**
- HDK `sys_time` now returns a `holochain_zome_types::Timestamp` instead of a `core::time::Duration`.
- Exposes `UninstallApp` in the conductor admin API.

## 0.0.105

## 0.0.104

- Updates lair to 0.0.4 which pins rcgen to 0.8.11 to work around [https://github.com/est31/rcgen/issues/63](https://github.com/est31/rcgen/issues/63)

## 0.0.103

### Fixed

- This release solves the issues with installing happ bundles or registering DNA via the admin API concurrently. [\#881](https://github.com/holochain/holochain/pull/881).

### Changed

- Header builder now uses chain top timestamp for new headers if in the future
- Timestamps in headers require strict inequality in sys validation

## 0.0.102

### Known Issues :exclamation:

- We’ve become aware of a bug that locks up the conductor when installing happ bundles or registering DNA via the admin API concurrently. Please perform these actions sequentially until we’ve resolved the bug.

### Fixed

- Concurrent zome calls could cause the `init()` zome callback to run multiple times concurrently, causing `HeadMoved` errors. This is fixed, so that `init()` can only ever run once.
  - If a zome call has been waiting for another zome call to finish running `init()` for longer than 30 seconds, it will timeout.

### Changed

- Apps now have a more complex status. Apps now can be either enabled/disabled as well as running/stopped, the combination of which is captured by three distinctly named states:
  - “Running” (enabled + running) -\> The app is running normally
  - “Paused” (enabled + stopped) -\> The app is currently stopped due to some minor problem in one of its cells such as failed network access, but will start running again as soon as it’s able. Some Cells may still be running normally.
  - “Disabled” (disabled + stopped) -\> The app is stopped and will remain so until explicitly enabled via `EnableApp` admin method. Apps can be disabled manually via `DisableApp`, or automatically due to an unrecoverable error in a Cell.
- Some admin methods are deprecated due to the app status changes:
  - `ActivateApp` is deprecated in favor of `EnableApp`
  - `DeactivateApp` is deprecated in favor of `DisableApp`
- Apps will be automatically Paused if not all of their cells are able to join the network during startup

### Added

- `InstallAppBundle` command added to admin conductor API. [\#665](https://github.com/holochain/holochain/pull/665)
- `DnaSource` in conductor\_api `RegisterDna` call now can take a `DnaBundle` [\#665](https://github.com/holochain/holochain/pull/665)
- New admin interface methods:
  - `EnableApp` (replaces `ActivateApp`)
  - `DisableApp` (replaces `DeactivateApp`)
  - `StartApp` (used to attempt to manually restart a Paused app)
- Using the 3 level PLRU instance cache from latest holochain wasmer `v0.0.72`

## 0.0.101

This version contains breaking changes to the conductor API as well as a major upgrade to the underlying Wasm runtime.

***:exclamation: Performance impact***

The version of wasmer that is used in this holochain release contains bugs in the scoping of wasmer modules vs. instances, such that it blocks the proper release of memory and slows down execution of concurrent Wasm instances. While we were able to at least mitigate these effects and are coordinating with wasmer to find a proper solution as soon as possible.

The severity of these issues increases with cell concurrency, i.e. using multiple cells with the same DNA. Application development with a single conductor and a few cells are expected to work well unless your machine has serious resource restrictions.

### Added

- `InstallAppBundle` command added to admin conductor API. [\#665](https://github.com/holochain/holochain/pull/665)
- `DnaSource` in conductor\_api `RegisterDna` call now can take a `DnaBundle` [\#665](https://github.com/holochain/holochain/pull/665)

### Removed

- BREAKING:  `InstallAppDnaPayload` in admin conductor API `InstallApp` command now only accepts a hash.  Both properties and path have been removed as per deprecation warning.  Use either `RegisterDna` or `InstallAppBundle` instead. [\#665](https://github.com/holochain/holochain/pull/665)
- BREAKING: `DnaSource(Path)` in conductor\_api `RegisterDna` call now must point to `DnaBundle` as created by `hc dna pack` not a `DnaFile` created by `dna_util` [\#665](https://github.com/holochain/holochain/pull/665)

### CHANGED

- Updated to a version of `holochain_wasmer` that includes a migration to wasmer v2+. [\#773](https://github.com/holochain/holochain/pull/773/files), [\#801](https://github.com/holochain/holochain/pull/80), [\#836](https://github.com/holochain/holochain/pull/836)
- Introduced a simple instance cache to mitigate and potentially outweigh the effects of the aforementioned wasmer conditions [\#848](https://github.com/holochain/holochain/pull/848)

## 0.0.100

This is the first version number for the version of Holochain with a refactored state model (you may see references to it as Holochain RSM).

## 0.0.52-alpha2

*Note: Versions 0.0.52-alpha2 and older are belong to previous iterations of the Holochain architecture and are not tracked here.*<|MERGE_RESOLUTION|>--- conflicted
+++ resolved
@@ -4,13 +4,11 @@
 
 ## Unreleased
 
-<<<<<<< HEAD
 - **BREAKING CHANGE**: The notion of "cell nicknames" ("nicks") and "app slots" has been unified into the notion of "app roles". This introduces several breaking changes. In general, you will need to rebuild any app bundles you are using, and potentially update some usages of the admin interface. In particular:
   - The `slots` field in App manifests is now called `roles`
   - The `InstallApp` admin method now takes a `role_id` field instead of a `nick` field
   - In the return value for any admin method which lists installed apps, e.g. `ListEnabledApps`, any reference to `"slots"` is now named `"roles"`
   - See [\#1045](https://github.com/holochain/holochain/pull/1045)
-=======
 - Adds test utils for creating simulated networks. [#1037](https://github.com/holochain/holochain/pull/1037).
 - Conductor can take a mocked network for testing simulated networks. [#1036](https://github.com/holochain/holochain/pull/1036)
 - Batch peer store write so we use less transactions. [#1007](https://github.com/holochain/holochain/pull/1007/).
@@ -26,9 +24,7 @@
 
 ## 0.0.111
 
->>>>>>> 52ed8c1e
 - `call_info` is now implemented [1047](https://github.com/holochain/holochain/pull/1047)
-
 - `dna_info` now returns `DnaInfo` correctly [\#1044](https://github.com/holochain/holochain/pull/1044)
   
   - `ZomeInfo` no longer includes what is now on `DnaInfo`
