# Changelog

The format is based on [Keep a Changelog](https://keepachangelog.com/en/1.0.0/). This project adheres to [Semantic Versioning](https://semver.org/spec/v2.0.0.html).

## Unreleased
<<<<<<< HEAD
- Make validation run concurrently up to 50 DhtOps. This allows us to make progress on other ops when waiting for the network.
=======
- FIX: Prevent the conductor from trying to join cells to the network that are already in the process of joining. [#1006](https://github.com/holochain/holochain/pull/1006)
>>>>>>> 2ed23ab1

## 0.0.108

- Refactor conductor to use parking lot rw lock instead of tokio rw lock. (Faster and prevents deadlocks.). [\#979](https://github.com/holochain/holochain/pull/979).

### Changed

- The scheduler should work now

## 0.0.107

## 0.0.106

### Changed

- All Holochain `Timestamp`s (including those in Headers) are now at the precision of microseconds rather than nanoseconds. This saves 4 bytes per timestamp in memory and on disk.
- Various database field names changed. **Databases created in prior versions will be incompatible.**
- HDK `sys_time` now returns a `holochain_zome_types::Timestamp` instead of a `core::time::Duration`.
- Exposes `UninstallApp` in the conductor admin API.

## 0.0.105

## 0.0.104

- Updates lair to 0.0.4 which pins rcgen to 0.8.11 to work around [https://github.com/est31/rcgen/issues/63](https://github.com/est31/rcgen/issues/63)

## 0.0.103

### Fixed

- This release solves the issues with installing happ bundles or registering DNA via the admin API concurrently. [\#881](https://github.com/holochain/holochain/pull/881).

### Changed

- Header builder now uses chain top timestamp for new headers if in the future
- Timestamps in headers require strict inequality in sys validation

## 0.0.102

### Known Issues :exclamation:

- We’ve become aware of a bug that locks up the conductor when installing happ bundles or registering DNA via the admin API concurrently. Please perform these actions sequentially until we’ve resolved the bug.

### Fixed

- Concurrent zome calls could cause the `init()` zome callback to run multiple times concurrently, causing `HeadMoved` errors. This is fixed, so that `init()` can only ever run once.
  - If a zome call has been waiting for another zome call to finish running `init()` for longer than 30 seconds, it will timeout.

### Changed

- Apps now have a more complex status. Apps now can be either enabled/disabled as well as running/stopped, the combination of which is captured by three distinctly named states:
  - “Running” (enabled + running) -\> The app is running normally
  - “Paused” (enabled + stopped) -\> The app is currently stopped due to some minor problem in one of its cells such as failed network access, but will start running again as soon as it’s able. Some Cells may still be running normally.
  - “Disabled” (disabled + stopped) -\> The app is stopped and will remain so until explicitly enabled via `EnableApp` admin method. Apps can be disabled manually via `DisableApp`, or automatically due to an unrecoverable error in a Cell.
- Some admin methods are deprecated due to the app status changes:
  - `ActivateApp` is deprecated in favor of `EnableApp`
  - `DeactivateApp` is deprecated in favor of `DisableApp`
- Apps will be automatically Paused if not all of their cells are able to join the network during startup

### Added

- `InstallAppBundle` command added to admin conductor API. [\#665](https://github.com/holochain/holochain/pull/665)
- `DnaSource` in conductor\_api `RegisterDna` call now can take a `DnaBundle` [\#665](https://github.com/holochain/holochain/pull/665)
- New admin interface methods:
  - `EnableApp` (replaces `ActivateApp`)
  - `DisableApp` (replaces `DeactivateApp`)
  - `StartApp` (used to attempt to manually restart a Paused app)
- Using the 3 level PLRU instance cache from latest holochain wasmer `v0.0.72`

## 0.0.101

This version contains breaking changes to the conductor API as well as a major upgrade to the underlying Wasm runtime.

***:exclamation: Performance impact***

The version of wasmer that is used in this holochain release contains bugs in the scoping of wasmer modules vs. instances, such that it blocks the proper release of memory and slows down execution of concurrent Wasm instances. While we were able to at least mitigate these effects and are coordinating with wasmer to find a proper solution as soon as possible.

The severity of these issues increases with cell concurrency, i.e. using multiple cells with the same DNA. Application development with a single conductor and a few cells are expected to work well unless your machine has serious resource restrictions.

### Added

- `InstallAppBundle` command added to admin conductor API. [\#665](https://github.com/holochain/holochain/pull/665)
- `DnaSource` in conductor\_api `RegisterDna` call now can take a `DnaBundle` [\#665](https://github.com/holochain/holochain/pull/665)

### Removed

- BREAKING:  `InstallAppDnaPayload` in admin conductor API `InstallApp` command now only accepts a hash.  Both properties and path have been removed as per deprecation warning.  Use either `RegisterDna` or `InstallAppBundle` instead. [\#665](https://github.com/holochain/holochain/pull/665)
- BREAKING: `DnaSource(Path)` in conductor\_api `RegisterDna` call now must point to `DnaBundle` as created by `hc dna pack` not a `DnaFile` created by `dna_util` [\#665](https://github.com/holochain/holochain/pull/665)

### CHANGED

- Updated to a version of `holochain_wasmer` that includes a migration to wasmer v2+. [\#773](https://github.com/holochain/holochain/pull/773/files), [\#801](https://github.com/holochain/holochain/pull/80), [\#836](https://github.com/holochain/holochain/pull/836)
- Introduced a simple instance cache to mitigate and potentially outweigh the effects of the aforementioned wasmer conditions [\#848](https://github.com/holochain/holochain/pull/848)

## 0.0.100

This is the first version number for the version of Holochain with a refactored state model (you may see references to it as Holochain RSM).

## 0.0.52-alpha2

*Note: Versions 0.0.52-alpha2 and older are belong to previous iterations of the Holochain architecture and are not tracked here.*<|MERGE_RESOLUTION|>--- conflicted
+++ resolved
@@ -3,11 +3,8 @@
 The format is based on [Keep a Changelog](https://keepachangelog.com/en/1.0.0/). This project adheres to [Semantic Versioning](https://semver.org/spec/v2.0.0.html).
 
 ## Unreleased
-<<<<<<< HEAD
-- Make validation run concurrently up to 50 DhtOps. This allows us to make progress on other ops when waiting for the network.
-=======
+- Make validation run concurrently up to 50 DhtOps. This allows us to make progress on other ops when waiting for the network. [#1006](https://github.com/holochain/holochain/pull/1005)
 - FIX: Prevent the conductor from trying to join cells to the network that are already in the process of joining. [#1006](https://github.com/holochain/holochain/pull/1006)
->>>>>>> 2ed23ab1
 
 ## 0.0.108
 
