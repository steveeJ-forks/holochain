--- conflicted
+++ resolved
@@ -37,15 +37,12 @@
 boolinator = "2.4.0"
 base64 = "0.10.1"
 tracing = "=0.1.13"
-<<<<<<< HEAD
 url = "1.7.2"
 url_serde = "0.2.0"
 derive_more = "0.99.3"
 directories = "2.0.2"
 human-panic = "1.0.3"
-=======
 num_cpus = "1.8"
->>>>>>> c939799a
 
 [dev-dependencies]
 anyhow = "1.0.26"
