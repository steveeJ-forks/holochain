[package]
name = "holochain"
version = "0.0.144"
description = "Holochain, a framework for distributed applications"
license-file = "LICENSE_CAL-1.0"
homepage = "https://github.com/holochain/holochain"
documentation = "https://docs.rs/holochain"
authors = [ "Holochain Core Dev Team <devcore@holochain.org>" ]
edition = "2021"

[dependencies]
anyhow = "1.0.26"
async-trait = "0.1"
base64 = "0.13"
byteorder = "1.3.4"
cfg-if = "0.1"
chrono = "0.4.6"
derive_more = "0.99.3"
directories = "2.0.2"
either = "1.5.0"
fallible-iterator = "0.2.0"
fixt = { version = "0.0.12", path = "../fixt" }
futures = "0.3.1"
getrandom = "0.2.7"
ghost_actor = "0.3.0-alpha.4"
holo_hash = { version = "0.0.28", path = "../holo_hash", features = ["full"] }
holochain_cascade = { version = "0.0.44", path = "../holochain_cascade" }
holochain_conductor_api = { version = "0.0.44", path = "../holochain_conductor_api" }
holochain_keystore = { version = "0.0.42", path = "../holochain_keystore" }
holochain_p2p = { version = "0.0.42", path = "../holochain_p2p" }
holochain_sqlite = { version = "0.0.41", path = "../holochain_sqlite" }
holochain_serialized_bytes = "=0.0.51"
holochain_state = { version = "0.0.44", path = "../holochain_state" }
holochain_types = { version = "0.0.42", path = "../holochain_types" }
holochain_wasmer_host = "=0.0.80"
holochain_websocket = { version = "0.0.39", path = "../holochain_websocket" }
holochain_zome_types = { version = "0.0.36", path = "../holochain_zome_types", features = ["full"] }
human-panic = "1.0.3"
kitsune_p2p = { version = "0.0.36", path = "../kitsune_p2p/kitsune_p2p" }
kitsune_p2p_types = { version = "0.0.24", path = "../kitsune_p2p/types" }
lazy_static = "1.4.0"
mockall = "0.10.2"
mr_bundle = { version = "0.0.13", path = "../mr_bundle" }
must_future = "0.1.1"
nanoid = "0.3"
num_cpus = "1.8"
observability = "0.1.3"
once_cell = "1.4.1"
one_err = "0.0.5"
parking_lot = "0.10"
predicates = "1.0.4"
rand = "0.8.5"
<<<<<<< HEAD
rand-utf8 = "0.0.1"
=======
>>>>>>> 1d4b0078
ring = "0.16"
rpassword = "5.0.1"
rusqlite = { version = "0.26" }
serde = { version = "1.0", features = [ "derive" ] }
serde_json = { version = "1.0.51", features = [ "preserve_order" ] }
serde_yaml = "0.8"
shrinkwraprs = "0.3.0"
sodoken = "=0.0.3"
structopt = "0.3.11"
strum = "0.18.0"
subtle-encoding = "0.5"
tempfile = "3.3"
thiserror = "1.0.22"
tokio = { version = "1.11", features = [ "full"] }
tokio-stream = { version = "0.1", features = [ "sync", "net" ] }
holochain_util = { version = "0.0.10", path = "../holochain_util" }
toml = "0.5.6"
tracing = "0.1.26"
tracing-futures = "0.2.5"
tracing-subscriber = "0.2.19"
url = "1.7.2"
url2 = "0.0.6"
url_serde = "0.2.0"
uuid = { version = "0.7", features = [ "serde", "v4" ] }
xsalsa20poly1305 = "0.6.0"
holochain_wasm_test_utils = { version = "0.0.43", path = "../test_utils/wasm" }
tiny-keccak = { version = "2.0.2", features = ["keccak", "sha3"] }
async-recursion = "0.3"
wasmer-middlewares = "=2.2.0"

# Dependencies for test_utils: keep in sync with below
hdk = { version = "0.0.137", path = "../hdk", optional = true }
matches = {version = "0.1.8", optional = true }
holochain_test_wasm_common = { version = "0.0.38", path = "../test_utils/wasm_common", optional = true  }
unwrap_to = { version = "0.1.0", optional = true }
itertools = { version = "0.10", optional = false }

[target.'cfg(unix)'.dependencies]
sd-notify = "0.3.0"


[dev-dependencies]
anyhow = "1.0.26"
assert_cmd = "1.0.1"
criterion = { version = "0.3", features = [ "async_tokio" ] }
kitsune_p2p_bootstrap = { path = "../kitsune_p2p/bootstrap" }
maplit = "1"
pretty_assertions = "0.6.1"
reqwest = "0.11.2"
serial_test = "0.4.0"
test-case = "1.2.1"

# Dependencies for test_utils: keep in sync with above
hdk = { version = "0.0.137", path = "../hdk", optional = false }
matches = {version = "0.1.8", optional = false }
holochain_test_wasm_common = { version = "0.0.38", path = "../test_utils/wasm_common", optional = false  }
unwrap_to = { version = "0.1.0", optional = false }
arbitrary = { version = "1.0", features = ["derive"] }

[build-dependencies]
serde = { version = "1.0", features = [ "derive" ] }
serde_json = { version = "1.0.51" }
toml = "0.5.6"
chrono = { version = "0.4.6", features = [ "serde" ] }
hostname = "0.3.1"

[[bench]]
name = "bench"
harness = false

[[bench]]
name = "consistency"
harness = false

[lib]
name = "holochain"
path = "src/lib.rs"

[[bin]]
name = "holochain"
path = "src/bin/holochain/main.rs"

[features]
default = ["slow_tests", "test_utils", "no-deps"]

# Exposes additional functionality only needed for integration tests.
# This feature should be turned off for production builds.
test_utils = [
  "ghost_actor/test_utils",
  "hdk",
  "holochain_sqlite/test_utils",
  "holochain_state/test_utils",
  "holochain_types/test_utils",
  "holochain_zome_types/test_utils",
  "kitsune_p2p_types/test_utils",
  "kitsune_p2p/test_utils",
  "holochain_p2p/mock_network",
  "matches",
  "holochain_test_wasm_common",
  "unwrap_to"
]

# Wasm ribosome tests take > 60 seconds - let's only run them in CI
slow_tests = []

# Includes the wasm build script, which we don't need when not building wasms
build_wasms = ['holochain_wasm_test_utils/build']
only_check_wasms = ['holochain_wasm_test_utils/only_check']

# Enables at-rest encryption of the SQLite database.
# Incompatible with "no-deps".
db-encryption = ['holochain_sqlite/db-encryption']

# Compile SQLite from source rather than depending on a library.
# Incompatible with "db-encryption"
no-deps = ['holochain_sqlite/no-deps']

# Extremely verbose wasm memory read/write logging
wasmer_debug_memory = ["holochain_wasmer_host/debug_memory"]<|MERGE_RESOLUTION|>--- conflicted
+++ resolved
@@ -50,10 +50,7 @@
 parking_lot = "0.10"
 predicates = "1.0.4"
 rand = "0.8.5"
-<<<<<<< HEAD
 rand-utf8 = "0.0.1"
-=======
->>>>>>> 1d4b0078
 ring = "0.16"
 rpassword = "5.0.1"
 rusqlite = { version = "0.26" }
