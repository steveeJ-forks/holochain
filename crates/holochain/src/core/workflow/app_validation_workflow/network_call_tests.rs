--- conflicted
+++ resolved
@@ -7,15 +7,11 @@
 use holochain_state::env::EnvironmentRead;
 use holochain_types::chain::AgentActivityExt;
 use holochain_wasm_test_utils::TestWasm;
-<<<<<<< HEAD
 use holochain_zome_types::{
-    query::{AgentActivity, ChainQueryFilter},
+    query::{Activity, AgentActivity, ChainQueryFilter},
     ZomeCallResponse,
 };
 use matches::assert_matches;
-=======
-use holochain_zome_types::query::{Activity, AgentActivity, ChainQueryFilter};
->>>>>>> 7e763d91
 
 use crate::{
     core::state::cascade::Cascade,
@@ -31,15 +27,12 @@
     core::state::source_chain::SourceChain, test_utils::conductor_setup::ConductorTestData,
 };
 
-<<<<<<< HEAD
 // Check if the correct number of ops are integrated
 // every 100 ms for a maximum of 10 seconds but early exit
 // if they are there.
 const NUM_ATTEMPTS: usize = 100;
 const DELAY_PER_ATTEMPT: std::time::Duration = std::time::Duration::from_millis(100);
-=======
 const NUM_COMMITS: usize = 1;
->>>>>>> 7e763d91
 
 #[tokio::test(threaded_scheduler)]
 async fn get_validation_package_test() {
