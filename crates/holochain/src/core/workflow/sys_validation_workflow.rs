//! The workflow and queue consumer for sys validation
#![allow(deprecated)]

use super::*;
use crate::conductor::handle::ConductorHandleT;
use crate::conductor::space::Space;
use crate::conductor::ConductorHandle;
use crate::core::queue_consumer::TriggerSender;
use crate::core::queue_consumer::WorkComplete;
use crate::core::sys_validate::check_and_hold_store_record;
use crate::core::sys_validate::*;
use crate::core::validation::*;
use error::WorkflowResult;
use holo_hash::DhtOpHash;
use holochain_cascade::Cascade;
use holochain_p2p::HolochainP2pDna;
use holochain_p2p::HolochainP2pDnaT;
use holochain_sqlite::prelude::*;
use holochain_state::host_fn_workspace::HostFnStores;
use holochain_state::host_fn_workspace::HostFnWorkspace;
use holochain_state::prelude::*;
use holochain_state::scratch::SyncScratch;
use holochain_types::db_cache::DhtDbQueryCache;
use holochain_types::prelude::*;
use holochain_zome_types::Entry;
use holochain_zome_types::ValidationStatus;
use rusqlite::Transaction;
use std::convert::TryInto;
use std::sync::Arc;
use tracing::*;
use types::Outcome;

pub mod types;

pub mod validation_query;

const NUM_CONCURRENT_OPS: usize = 50;

#[cfg(test)]
mod chain_test;
#[cfg(test)]
mod test_ideas;
#[cfg(test)]
mod tests;

#[instrument(skip(
    workspace,
    space,
    trigger_app_validation,
    sys_validation_trigger,
    network,
    conductor_handle
))]
pub async fn sys_validation_workflow(
    workspace: Arc<SysValidationWorkspace>,
    space: Arc<Space>,
    trigger_app_validation: TriggerSender,
    sys_validation_trigger: TriggerSender,
    network: HolochainP2pDna,
    conductor_handle: ConductorHandle,
) -> WorkflowResult<WorkComplete> {
    let complete = sys_validation_workflow_inner(
        workspace,
        space,
        network,
        conductor_handle,
        sys_validation_trigger,
    )
    .await?;

    // --- END OF WORKFLOW, BEGIN FINISHER BOILERPLATE ---

    // trigger other workflows
    trigger_app_validation.trigger(&"sys_validation_workflow");

    Ok(complete)
}

async fn sys_validation_workflow_inner(
    workspace: Arc<SysValidationWorkspace>,
    space: Arc<Space>,
    network: HolochainP2pDna,
    conductor_handle: ConductorHandle,
    sys_validation_trigger: TriggerSender,
) -> WorkflowResult<WorkComplete> {
    let db = workspace.dht_db.clone();
    let sorted_ops = validation_query::get_ops_to_sys_validate(&db).await?;
    let start_len = sorted_ops.len();
    tracing::debug!("Validating {} ops", start_len);
    let start = (start_len >= NUM_CONCURRENT_OPS).then(std::time::Instant::now);
    let saturated = start.is_some();

    // Process each op
    let iter = sorted_ops.into_iter().map({
        let space = space.clone();
        move |so| {
            // Create an incoming ops sender for any dependencies we find
            // that we are meant to be holding but aren't.
            // If we are not holding them they will be added to our incoming ops.
            let incoming_dht_ops_sender =
                IncomingDhtOpSender::new(space.clone(), sys_validation_trigger.clone());
            let network = network.clone();
            let workspace = workspace.clone();
            let conductor_handle = conductor_handle.clone();
            async move {
                let (op, op_hash) = so.into_inner();
                let op_type = op.get_type();
                let action = op.action();

                let dependency = get_dependency(op_type, &action);

                let r = validate_op(
                    &op,
                    &(*workspace),
                    network,
                    conductor_handle.as_ref(),
                    Some(incoming_dht_ops_sender),
                )
                .await;
                r.map(|o| (op_hash, o, dependency))
            }
        }
    });

    // Create a stream of concurrent validation futures.
    // This will run NUM_CONCURRENT_OPS validation futures concurrently and
    // return up to NUM_CONCURRENT_OPS * 100 results.
    use futures::stream::StreamExt;
    let mut iter = futures::stream::iter(iter)
        .buffer_unordered(NUM_CONCURRENT_OPS)
        .ready_chunks(NUM_CONCURRENT_OPS * 100);

    // Spawn a task to actually drive the stream.
    // This allows the stream to make progress in the background while
    // we are committing previous results to the database.
    let (tx, rx) = tokio::sync::mpsc::channel(NUM_CONCURRENT_OPS * 100);
    let jh = tokio::spawn(async move {
        // Send the result to task that will commit to the database.
        while let Some(op) = iter.next().await {
            if tx.send(op).await.is_err() {
                tracing::warn!("app validation task has failed to send ops. This is not a problem if the conductor is shutting down");
                break;
            }
        }
    });

    // Create a stream that will chunk up to NUM_CONCURRENT_OPS * 100 ready results.
    let mut iter =
        tokio_stream::wrappers::ReceiverStream::new(rx).ready_chunks(NUM_CONCURRENT_OPS * 100);

    let mut total = 0;
    let mut round_time = start.is_some().then(std::time::Instant::now);
    // Pull in a chunk of results.
    while let Some(chunk) = iter.next().await {
        let num_ops: usize = chunk.iter().map(|c| c.len()).sum();
        tracing::debug!("Committing {} ops", num_ops);
        let (t, a, m, r) = space
            .dht_db
            .async_commit(move |txn| {
                let mut total = 0;
                let mut awaiting = 0;
                let mut missing = 0;
                let mut rejected = 0;
                for outcome in chunk.into_iter().flatten() {
                    let (op_hash, outcome, dependency) = outcome?;
                    match outcome {
                        Outcome::Accepted => {
                            total += 1;
                            put_validation_limbo(
                                txn,
                                &op_hash,
                                ValidationLimboStatus::SysValidated,
                            )?;
                        }
                        Outcome::AwaitingOpDep(missing_dep) => {
                            awaiting += 1;
                            // TODO: Try and get this dependency to add to limbo
                            //
                            // I actually can't see how we can do this because there's no
                            // way to get an DhtOpHash without either having the op or the full
                            // action. We have neither that's why where here.
                            //
                            // We need to be holding the dependency because
                            // we were meant to get a StoreRecord or StoreEntry or
                            // RegisterAgentActivity or RegisterAddLink.
                            let status = ValidationLimboStatus::AwaitingSysDeps(missing_dep);
                            put_validation_limbo(txn, &op_hash, status)?;
                        }
                        Outcome::MissingDhtDep => {
                            missing += 1;
                            // TODO: Not sure what missing dht dep is. Check if we need this.
                            put_validation_limbo(txn, &op_hash, ValidationLimboStatus::Pending)?;
                        }
                        Outcome::Rejected => {
                            rejected += 1;
                            if let Dependency::Null = dependency {
                                put_integrated(txn, &op_hash, ValidationStatus::Rejected)?;
                            } else {
                                put_integration_limbo(txn, &op_hash, ValidationStatus::Rejected)?;
                            }
                        }
                    }
                }
                WorkflowResult::Ok((total, awaiting, missing, rejected))
            })
            .await?;

        total += t;
        if let (Some(start), Some(round_time)) = (start, &mut round_time) {
            let round_el = round_time.elapsed();
            *round_time = std::time::Instant::now();
            let avg_ops_ps = total as f64 / start.elapsed().as_micros() as f64 * 1_000_000.0;
            let ops_ps = t as f64 / round_el.as_micros() as f64 * 1_000_000.0;
            tracing::info!(
                "Sys validation is saturated. Util {:.2}%. OPS/s avg {:.2}, this round {:.2}",
                (start_len - total) as f64 / NUM_CONCURRENT_OPS as f64 * 100.0,
                avg_ops_ps,
                ops_ps
            );
        }
        tracing::debug!("{} committed, {} awaiting sys dep, {} missing dht dep, {} rejected. {} committed this round", t, a, m, r, total);
    }
    jh.await?;
    tracing::debug!("Accepted {} ops", total);
    Ok(if saturated {
        WorkComplete::Incomplete
    } else {
        WorkComplete::Complete
    })
}

async fn validate_op(
    op: &DhtOp,
    workspace: &SysValidationWorkspace,
    network: HolochainP2pDna,
    conductor_handle: &dyn ConductorHandleT,
    incoming_dht_ops_sender: Option<IncomingDhtOpSender>,
) -> WorkflowResult<Outcome> {
    match validate_op_inner(
        op,
        workspace,
        network,
        conductor_handle,
        incoming_dht_ops_sender,
    )
    .await
    {
        Ok(_) => Ok(Outcome::Accepted),
        // Handle the errors that result in pending or awaiting deps
        Err(SysValidationError::ValidationOutcome(e)) => {
            info!(
                dna = %workspace.dna_hash(),
                msg = "DhtOp did not pass system validation. (If rejected, a warning will follow.)",
                ?op,
                error = ?e,
                error_msg = %e
            );
            let outcome = handle_failed(e);
            if let Outcome::Rejected = outcome {
                warn!(
                    dna = %workspace.dna_hash(),
                    msg = "DhtOp was rejected during system validation.",
                    ?op,
                )
            }
            Ok(outcome)
        }
        Err(e) => Err(e.into()),
    }
}

/// For now errors result in an outcome but in the future
/// we might find it useful to include the reason something
/// was rejected etc.
/// This is why the errors contain data but is currently unread.
fn handle_failed(error: ValidationOutcome) -> Outcome {
    use Outcome::*;
    match error {
        ValidationOutcome::Counterfeit(_, _) => {
            unreachable!("Counterfeit ops are dropped before sys validation")
        }
        ValidationOutcome::ActionNotInCounterSigningSession(_, _) => Rejected,
        ValidationOutcome::DepMissingFromDht(_) => MissingDhtDep,
        ValidationOutcome::EntryDefId(_) => Rejected,
        ValidationOutcome::EntryHash => Rejected,
        ValidationOutcome::EntryTooLarge(_, _) => Rejected,
        ValidationOutcome::EntryType => Rejected,
        ValidationOutcome::EntryVisibility(_) => Rejected,
        ValidationOutcome::TagTooLarge(_, _) => Rejected,
        ValidationOutcome::NotCreateLink(_) => Rejected,
        ValidationOutcome::NotNewEntry(_) => Rejected,
        ValidationOutcome::NotHoldingDep(dep) => AwaitingOpDep(dep),
        ValidationOutcome::PrevActionError(PrevActionError::MissingMeta(dep)) => {
            AwaitingOpDep(dep.into())
        }
        ValidationOutcome::PrevActionError(_) => Rejected,
        ValidationOutcome::PrivateEntry => Rejected,
        ValidationOutcome::PreflightResponseSignature(_) => Rejected,
        ValidationOutcome::UpdateTypeMismatch(_, _) => Rejected,
        ValidationOutcome::VerifySignature(_, _) => Rejected,
        ValidationOutcome::ZomeId(_) => Rejected,
        ValidationOutcome::CounterSigningError(_) => Rejected,
    }
}

async fn validate_op_inner(
    op: &DhtOp,
    workspace: &SysValidationWorkspace,
    network: HolochainP2pDna,
    conductor_handle: &dyn ConductorHandleT,
    incoming_dht_ops_sender: Option<IncomingDhtOpSender>,
) -> SysValidationResult<()> {
    match op {
        DhtOp::StoreRecord(_, action, entry) => {
            store_record(action, workspace, network.clone()).await?;
            if let Some(entry) = entry {
                // Retrieve for all other actions on countersigned entry.
                if let Entry::CounterSign(session_data, _) = &**entry {
                    let entry_hash = EntryHash::with_data_sync(&**entry);
<<<<<<< HEAD
                    let weight = header
                        .entry_rate_data()
                        .ok_or_else(|| SysValidationError::NonEntryHeader(header.clone()))?;
                    for header in session_data.build_header_set(entry_hash, weight)? {
                        let hh = HeaderHash::with_data_sync(&header);
=======
                    for action in session_data.build_action_set(entry_hash)? {
                        let hh = ActionHash::with_data_sync(&action);
>>>>>>> 7d8decf4
                        if workspace
                            .full_cascade(network.clone())
                            .retrieve_action(hh.clone(), Default::default())
                            .await?
                            .is_none()
                        {
                            return Err(SysValidationError::ValidationOutcome(
                                ValidationOutcome::DepMissingFromDht(hh.into()),
                            ));
                        }
                    }
                }
                store_entry(
                    (action)
                        .try_into()
                        .map_err(|_| ValidationOutcome::NotNewEntry(action.clone()))?,
                    entry.as_ref(),
                    conductor_handle,
                    workspace,
                    network,
                )
                .await?;
            }
            Ok(())
        }
        DhtOp::StoreEntry(_, action, entry) => {
            // Check and hold for all other actions on countersigned entry.
            if let Entry::CounterSign(session_data, _) = &**entry {
                let dependency_check = |_original_record: &Record| Ok(());
                let entry_hash = EntryHash::with_data_sync(&**entry);
<<<<<<< HEAD
                let weight = match header {
                    NewEntryHeader::Create(h) => h.weight.clone(),
                    NewEntryHeader::Update(h) => h.weight.clone(),
                };
                for header in session_data.build_header_set(entry_hash, weight)? {
                    check_and_hold_store_element(
                        &HeaderHash::with_data_sync(&header),
=======
                for action in session_data.build_action_set(entry_hash)? {
                    check_and_hold_store_record(
                        &ActionHash::with_data_sync(&action),
>>>>>>> 7d8decf4
                        workspace,
                        network.clone(),
                        incoming_dht_ops_sender.clone(),
                        dependency_check,
                    )
                    .await?;
                }
            }

            store_entry(
                (action).into(),
                entry.as_ref(),
                conductor_handle,
                workspace,
                network.clone(),
            )
            .await?;

            let action = action.clone().into();
            store_record(&action, workspace, network).await?;
            Ok(())
        }
        DhtOp::RegisterAgentActivity(_, action) => {
            register_agent_activity(action, workspace, network.clone(), incoming_dht_ops_sender)
                .await?;
            store_record(action, workspace, network).await?;
            Ok(())
        }
        DhtOp::RegisterUpdatedContent(_, action, entry) => {
            register_updated_content(action, workspace, network.clone(), incoming_dht_ops_sender)
                .await?;
            if let Some(entry) = entry {
                store_entry(
                    NewEntryActionRef::Update(action),
                    entry.as_ref(),
                    conductor_handle,
                    workspace,
                    network.clone(),
                )
                .await?;
            }

            Ok(())
        }
        DhtOp::RegisterUpdatedRecord(_, action, entry) => {
            register_updated_record(action, workspace, network.clone(), incoming_dht_ops_sender)
                .await?;
            if let Some(entry) = entry {
                store_entry(
                    NewEntryActionRef::Update(action),
                    entry.as_ref(),
                    conductor_handle,
                    workspace,
                    network.clone(),
                )
                .await?;
            }

            Ok(())
        }
        DhtOp::RegisterDeletedBy(_, action) => {
            register_deleted_by(action, workspace, network, incoming_dht_ops_sender).await?;
            Ok(())
        }
        DhtOp::RegisterDeletedEntryAction(_, action) => {
            register_deleted_entry_action(action, workspace, network, incoming_dht_ops_sender)
                .await?;
            Ok(())
        }
        DhtOp::RegisterAddLink(_, action) => {
            register_add_link(action, workspace, network, incoming_dht_ops_sender).await?;
            Ok(())
        }
        DhtOp::RegisterRemoveLink(_, action) => {
            register_delete_link(action, workspace, network, incoming_dht_ops_sender).await?;
            Ok(())
        }
    }
}

#[instrument(skip(record, call_zome_workspace, network, conductor_handle))]
/// Direct system validation call that takes
/// a Record instead of an op.
/// Does not require holding dependencies.
/// Will not await dependencies and instead returns
/// that outcome immediately.
pub async fn sys_validate_record(
    record: &Record,
    call_zome_workspace: &HostFnWorkspace,
    network: HolochainP2pDna,
    conductor_handle: &dyn ConductorHandleT,
) -> SysValidationOutcome<()> {
    trace!(?record);
    // Create a SysValidationWorkspace with the scratches from the CallZomeWorkspace
    let workspace = SysValidationWorkspace::from(call_zome_workspace);
    let result =
        match sys_validate_record_inner(record, &workspace, network, conductor_handle).await {
            // Validation succeeded
            Ok(_) => Ok(()),
            // Validation failed so exit with that outcome
            Err(SysValidationError::ValidationOutcome(validation_outcome)) => {
                error!(msg = "Direct validation failed", ?record);
                validation_outcome.into_outcome()
            }
            // An error occurred so return it
            Err(e) => Err(OutcomeOrError::Err(e)),
        };

    result
}

async fn sys_validate_record_inner(
    record: &Record,
    workspace: &SysValidationWorkspace,
    network: HolochainP2pDna,
    conductor_handle: &dyn ConductorHandleT,
) -> SysValidationResult<()> {
    let signature = record.signature();
    let action = record.action();
    let maybe_entry = record.entry().as_option();
    counterfeit_check(signature, action).await?;

    async fn validate(
        action: &Action,
        maybe_entry: Option<&Entry>,
        workspace: &SysValidationWorkspace,
        network: HolochainP2pDna,
        conductor_handle: &dyn ConductorHandleT,
    ) -> SysValidationResult<()> {
        let incoming_dht_ops_sender = None;
        store_record(action, workspace, network.clone()).await?;
        if let Some((maybe_entry, EntryVisibility::Public)) =
            &maybe_entry.and_then(|e| action.entry_type().map(|et| (e, et.visibility())))
        {
            store_entry(
                (action)
                    .try_into()
                    .map_err(|_| ValidationOutcome::NotNewEntry(action.clone()))?,
                maybe_entry,
                conductor_handle,
                workspace,
                network.clone(),
            )
            .await?;
        }
        match action {
            Action::Update(action) => {
                register_updated_content(action, workspace, network, incoming_dht_ops_sender)
                    .await?;
            }
            Action::Delete(action) => {
                register_deleted_entry_action(action, workspace, network, incoming_dht_ops_sender)
                    .await?;
            }
            Action::CreateLink(action) => {
                register_add_link(action, workspace, network, incoming_dht_ops_sender).await?;
            }
            Action::DeleteLink(action) => {
                register_delete_link(action, workspace, network, incoming_dht_ops_sender).await?;
            }
            _ => {}
        }
        Ok(())
    }

    match maybe_entry {
        Some(Entry::CounterSign(session, _)) => {
<<<<<<< HEAD
            if let Some(weight) = header.entry_rate_data() {
                let entry_hash = EntryHash::with_data_sync(maybe_entry.unwrap());
                for header in session.build_header_set(entry_hash, weight)? {
                    validate(
                        &header,
                        maybe_entry,
                        workspace,
                        network.clone(),
                        conductor_handle,
                    )
                    .await?;
                }
                Ok(())
            } else {
                tracing::error!("Got countersigning entry without rate assigned. This should be impossible. But, let's see what happens.");
                validate(header, maybe_entry, workspace, network, conductor_handle).await
=======
            let entry_hash = EntryHash::with_data_sync(maybe_entry.unwrap());
            for action in session.build_action_set(entry_hash)? {
                validate(
                    &action,
                    maybe_entry,
                    workspace,
                    network.clone(),
                    conductor_handle,
                )
                .await?;
>>>>>>> 7d8decf4
            }
        }
        _ => validate(action, maybe_entry, workspace, network, conductor_handle).await,
    }
}

/// Check if the op has valid signature and author.
/// Ops that fail this check should be dropped.
pub async fn counterfeit_check(signature: &Signature, action: &Action) -> SysValidationResult<()> {
    verify_action_signature(signature, action).await?;
    author_key_is_valid(action.author()).await?;
    Ok(())
}

async fn register_agent_activity(
    action: &Action,
    workspace: &SysValidationWorkspace,
    network: HolochainP2pDna,
    incoming_dht_ops_sender: Option<IncomingDhtOpSender>,
) -> SysValidationResult<()> {
    // Get data ready to validate
    let prev_action_hash = action.prev_action();

    // Checks
    check_prev_action(action)?;
    check_valid_if_dna(action, workspace).await?;
    if let Some(prev_action_hash) = prev_action_hash {
        check_and_hold_register_agent_activity(
            prev_action_hash,
            workspace,
            network,
            incoming_dht_ops_sender,
            |_| Ok(()),
        )
        .await?;
    }
    check_chain_rollback(action, workspace).await?;
    Ok(())
}

async fn store_record(
    action: &Action,
    workspace: &SysValidationWorkspace,
    network: HolochainP2pDna,
) -> SysValidationResult<()> {
    // Get data ready to validate
    let prev_action_hash = action.prev_action();

    // Checks
    check_prev_action(action)?;
    if let Some(prev_action_hash) = prev_action_hash {
        let mut cascade = workspace.full_cascade(network);
        let prev_action = cascade
            .retrieve_action(prev_action_hash.clone(), Default::default())
            .await?
            .ok_or_else(|| ValidationOutcome::DepMissingFromDht(prev_action_hash.clone().into()))?;
        check_prev_timestamp(action, prev_action.action())?;
        check_prev_seq(action, prev_action.action())?;
    }
    Ok(())
}

async fn store_entry(
    action: NewEntryActionRef<'_>,
    entry: &Entry,
    conductor_handle: &dyn ConductorHandleT,
    workspace: &SysValidationWorkspace,
    network: HolochainP2pDna,
) -> SysValidationResult<()> {
    // Get data ready to validate
    let entry_type = action.entry_type();
    let entry_hash = action.entry_hash();

    // Checks
    check_entry_type(entry_type, entry)?;
    if let EntryType::App(app_entry_type) = entry_type {
        let entry_def =
            check_app_entry_type(workspace.dna_hash(), app_entry_type, conductor_handle).await?;
        check_not_private(&entry_def)?;
    }

    check_entry_hash(entry_hash, entry).await?;
    check_entry_size(entry)?;

    // Additional checks if this is an Update
    if let NewEntryActionRef::Update(entry_update) = action {
        let original_action_address = &entry_update.original_action_address;
        let mut cascade = workspace.full_cascade(network);
        let original_action = cascade
            .retrieve_action(original_action_address.clone(), Default::default())
            .await?
            .ok_or_else(|| {
                ValidationOutcome::DepMissingFromDht(original_action_address.clone().into())
            })?;
        update_check(entry_update, original_action.action())?;
    }

    // Additional checks if this is a countersigned entry.
    if let Entry::CounterSign(session_data, _) = entry {
        check_countersigning_session_data(EntryHash::with_data_sync(entry), session_data, action)
            .await?;
    }
    Ok(())
}

async fn register_updated_content(
    entry_update: &Update,
    workspace: &SysValidationWorkspace,
    network: HolochainP2pDna,
    incoming_dht_ops_sender: Option<IncomingDhtOpSender>,
) -> SysValidationResult<()> {
    // Get data ready to validate
    let original_action_address = &entry_update.original_action_address;

    let dependency_check =
        |original_record: &Record| update_check(entry_update, original_record.action());
    check_and_hold_store_entry(
        original_action_address,
        workspace,
        network,
        incoming_dht_ops_sender,
        dependency_check,
    )
    .await?;
    Ok(())
}

async fn register_updated_record(
    entry_update: &Update,
    workspace: &SysValidationWorkspace,
    network: HolochainP2pDna,
    incoming_dht_ops_sender: Option<IncomingDhtOpSender>,
) -> SysValidationResult<()> {
    // Get data ready to validate
    let original_action_address = &entry_update.original_action_address;

    let dependency_check =
        |original_record: &Record| update_check(entry_update, original_record.action());

    check_and_hold_store_record(
        original_action_address,
        workspace,
        network,
        incoming_dht_ops_sender,
        dependency_check,
    )
    .await?;
    Ok(())
}

async fn register_deleted_by(
    record_delete: &Delete,
    workspace: &SysValidationWorkspace,
    network: HolochainP2pDna,
    incoming_dht_ops_sender: Option<IncomingDhtOpSender>,
) -> SysValidationResult<()> {
    // Get data ready to validate
    let removed_action_address = &record_delete.deletes_address;

    // Checks
    let dependency_check =
        |removed_action: &Record| check_new_entry_action(removed_action.action());

    check_and_hold_store_record(
        removed_action_address,
        workspace,
        network,
        incoming_dht_ops_sender,
        dependency_check,
    )
    .await?;
    Ok(())
}

async fn register_deleted_entry_action(
    record_delete: &Delete,
    workspace: &SysValidationWorkspace,
    network: HolochainP2pDna,
    incoming_dht_ops_sender: Option<IncomingDhtOpSender>,
) -> SysValidationResult<()> {
    // Get data ready to validate
    let removed_action_address = &record_delete.deletes_address;

    // Checks
    let dependency_check =
        |removed_action: &Record| check_new_entry_action(removed_action.action());

    check_and_hold_store_entry(
        removed_action_address,
        workspace,
        network,
        incoming_dht_ops_sender,
        dependency_check,
    )
    .await?;
    Ok(())
}

async fn register_add_link(
    link_add: &CreateLink,
    _workspace: &SysValidationWorkspace,
    _network: HolochainP2pDna,
    _incoming_dht_ops_sender: Option<IncomingDhtOpSender>,
) -> SysValidationResult<()> {
    check_tag_size(&link_add.tag)?;
    Ok(())
}

async fn register_delete_link(
    link_remove: &DeleteLink,
    workspace: &SysValidationWorkspace,
    network: HolochainP2pDna,
    incoming_dht_ops_sender: Option<IncomingDhtOpSender>,
) -> SysValidationResult<()> {
    // Get data ready to validate
    let link_add_address = &link_remove.link_add_address;

    // Checks
    check_and_hold_register_add_link(
        link_add_address,
        workspace,
        network,
        incoming_dht_ops_sender,
        |_| Ok(()),
    )
    .await?;
    Ok(())
}

fn update_check(entry_update: &Update, original_action: &Action) -> SysValidationResult<()> {
    check_new_entry_action(original_action)?;
    let original_action: NewEntryActionRef = original_action
        .try_into()
        .expect("This can't fail due to the above check_new_entry_action");
    check_update_reference(entry_update, &original_action)?;
    Ok(())
}

pub struct SysValidationWorkspace {
    scratch: Option<SyncScratch>,
    authored_db: DbRead<DbKindAuthored>,
    dht_db: DbRead<DbKindDht>,
    dht_query_cache: Option<DhtDbQueryCache>,
    cache: DbWrite<DbKindCache>,
    pub(crate) dna_def: Arc<DnaDef>,
}

impl SysValidationWorkspace {
    pub fn new(
        authored_db: DbRead<DbKindAuthored>,
        dht_db: DbRead<DbKindDht>,
        dht_query_cache: DhtDbQueryCache,
        cache: DbWrite<DbKindCache>,
        dna_def: Arc<DnaDef>,
    ) -> Self {
        Self {
            authored_db,
            dht_db,
            dht_query_cache: Some(dht_query_cache),
            cache,
            dna_def,
            scratch: None,
        }
    }

    pub async fn is_chain_empty(&self, author: &AgentPubKey) -> SourceChainResult<bool> {
        // If we have a query cache then this is an authority node and
        // we can quickly check if the chain is empty from the cache.
        if let Some(c) = &self.dht_query_cache {
            return Ok(c.is_chain_empty(author).await?);
        }

        // Otherwise we need to check this is an author node and
        // we need to check the author db.
        let author = author.clone();
        let chain_not_empty = self
            .authored_db
            .async_reader(move |txn| {
                let mut stmt = txn.prepare(
                    "
                SELECT
                EXISTS (
                    SELECT
                    1
                    FROM Action
                    JOIN
                    DhtOp ON Action.hash = DhtOp.action_hash
                    WHERE
                    Action.author = :author
                    AND
                    DhtOp.when_integrated IS NOT NULL
                    AND
                    DhtOp.type = :activity
                    LIMIT 1
                )
                ",
                )?;
                DatabaseResult::Ok(stmt.query_row(
                    named_params! {
                        ":author": author,
                        ":activity": DhtOpType::RegisterAgentActivity,
                    },
                    |row| row.get(0),
                )?)
            })
            .await?;
        let chain_not_empty = match &self.scratch {
            Some(scratch) => scratch.apply(|scratch| !scratch.is_empty())? || chain_not_empty,
            None => chain_not_empty,
        };
        Ok(!chain_not_empty)
    }
<<<<<<< HEAD

    pub async fn header_seq_is_empty(&self, header: &Header) -> SourceChainResult<bool> {
        let author = header.author().clone();
        let seq = header.header_seq();
        let hash = HeaderHash::with_data_sync(header);
        let header_seq_is_not_empty = self
=======
    pub async fn action_seq_is_empty(&self, action: &Action) -> SourceChainResult<bool> {
        let author = action.author().clone();
        let seq = action.action_seq();
        let hash = ActionHash::with_data_sync(action);
        let action_seq_is_not_empty = self
>>>>>>> 7d8decf4
            .dht_db
            .async_reader({
                let hash = hash.clone();
                move |txn| {
                    DatabaseResult::Ok(txn.query_row(
                        "
                SELECT EXISTS(
                    SELECT
                    1
                    FROM Action
                    WHERE
                    Action.author = :author
                    AND
                    Action.seq = :seq
                    AND
                    Action.hash != :hash
                    LIMIT 1
                )
                ",
                        named_params! {
                            ":author": author,
                            ":seq": seq,
                            ":hash": hash,
                        },
                        |row| row.get(0),
                    )?)
                }
            })
            .await?;
        let action_seq_is_not_empty = match &self.scratch {
            Some(scratch) => {
                scratch.apply(|scratch| {
                    scratch.actions().any(|shh| {
                        shh.action().action_seq() == seq && *shh.action_address() != hash
                    })
                })? || action_seq_is_not_empty
            }
            None => action_seq_is_not_empty,
        };
        Ok(!action_seq_is_not_empty)
    }
    /// Create a cascade with local data only
    pub fn local_cascade(&self) -> Cascade {
        let cascade = Cascade::empty().with_dht(self.dht_db.clone());
        match &self.scratch {
            Some(scratch) => cascade
                .with_authored(self.authored_db.clone())
                .with_scratch(scratch.clone()),
            None => cascade,
        }
    }
    pub fn full_cascade<Network: HolochainP2pDnaT + Clone + 'static + Send>(
        &self,
        network: Network,
    ) -> Cascade<Network> {
        let cascade = Cascade::empty()
            .with_dht(self.dht_db.clone())
            .with_network(network, self.cache.clone());
        match &self.scratch {
            Some(scratch) => cascade
                .with_authored(self.authored_db.clone())
                .with_scratch(scratch.clone()),
            None => cascade,
        }
    }

    fn dna_hash(&self) -> &DnaHash {
        self.dht_db.kind().dna_hash()
    }

    /// Get a reference to the sys validation workspace's dna def.
    pub fn dna_def(&self) -> Arc<DnaDef> {
        self.dna_def.clone()
    }
}

fn put_validation_limbo(
    txn: &mut Transaction<'_>,
    hash: &DhtOpHash,
    status: ValidationLimboStatus,
) -> WorkflowResult<()> {
    set_validation_stage(txn, hash, status)?;
    Ok(())
}

fn put_integration_limbo(
    txn: &mut Transaction<'_>,
    hash: &DhtOpHash,
    status: ValidationStatus,
) -> WorkflowResult<()> {
    set_validation_status(txn, hash, status)?;
    set_validation_stage(txn, hash, ValidationLimboStatus::AwaitingIntegration)?;
    Ok(())
}

pub fn put_integrated(
    txn: &mut Transaction<'_>,
    hash: &DhtOpHash,
    status: ValidationStatus,
) -> WorkflowResult<()> {
    set_validation_status(txn, hash, status)?;
    // This set the validation stage to pending which is correct when
    // it's integrated.
    set_validation_stage(txn, hash, ValidationLimboStatus::Pending)?;
    set_when_integrated(txn, hash, Timestamp::now())?;
    Ok(())
}

impl From<&HostFnWorkspace> for SysValidationWorkspace {
    fn from(h: &HostFnWorkspace) -> Self {
        let HostFnStores {
            cache,
            scratch,
            authored,
            dht,
        } = h.stores();
        Self {
            scratch,
            authored_db: authored,
            dht_db: dht,
            dht_query_cache: None,
            cache,
            dna_def: h.dna_def(),
        }
    }
}<|MERGE_RESOLUTION|>--- conflicted
+++ resolved
@@ -317,16 +317,11 @@
                 // Retrieve for all other actions on countersigned entry.
                 if let Entry::CounterSign(session_data, _) = &**entry {
                     let entry_hash = EntryHash::with_data_sync(&**entry);
-<<<<<<< HEAD
-                    let weight = header
+                    let weight = action
                         .entry_rate_data()
-                        .ok_or_else(|| SysValidationError::NonEntryHeader(header.clone()))?;
-                    for header in session_data.build_header_set(entry_hash, weight)? {
-                        let hh = HeaderHash::with_data_sync(&header);
-=======
-                    for action in session_data.build_action_set(entry_hash)? {
+                        .ok_or_else(|| SysValidationError::NonEntryAction(action.clone()))?;
+                    for action in session_data.build_action_set(entry_hash, weight)? {
                         let hh = ActionHash::with_data_sync(&action);
->>>>>>> 7d8decf4
                         if workspace
                             .full_cascade(network.clone())
                             .retrieve_action(hh.clone(), Default::default())
@@ -357,19 +352,13 @@
             if let Entry::CounterSign(session_data, _) = &**entry {
                 let dependency_check = |_original_record: &Record| Ok(());
                 let entry_hash = EntryHash::with_data_sync(&**entry);
-<<<<<<< HEAD
-                let weight = match header {
-                    NewEntryHeader::Create(h) => h.weight.clone(),
-                    NewEntryHeader::Update(h) => h.weight.clone(),
+                let weight = match action {
+                    NewEntryAction::Create(h) => h.weight.clone(),
+                    NewEntryAction::Update(h) => h.weight.clone(),
                 };
-                for header in session_data.build_header_set(entry_hash, weight)? {
-                    check_and_hold_store_element(
-                        &HeaderHash::with_data_sync(&header),
-=======
-                for action in session_data.build_action_set(entry_hash)? {
+                for action in session_data.build_action_set(entry_hash, weight)? {
                     check_and_hold_store_record(
                         &ActionHash::with_data_sync(&action),
->>>>>>> 7d8decf4
                         workspace,
                         network.clone(),
                         incoming_dht_ops_sender.clone(),
@@ -452,7 +441,7 @@
 
 #[instrument(skip(record, call_zome_workspace, network, conductor_handle))]
 /// Direct system validation call that takes
-/// a Record instead of an op.
+/// an Record instead of an op.
 /// Does not require holding dependencies.
 /// Will not await dependencies and instead returns
 /// that outcome immediately.
@@ -537,12 +526,11 @@
 
     match maybe_entry {
         Some(Entry::CounterSign(session, _)) => {
-<<<<<<< HEAD
-            if let Some(weight) = header.entry_rate_data() {
+            if let Some(weight) = action.entry_rate_data() {
                 let entry_hash = EntryHash::with_data_sync(maybe_entry.unwrap());
-                for header in session.build_header_set(entry_hash, weight)? {
+                for action in session.build_action_set(entry_hash, weight)? {
                     validate(
-                        &header,
+                        &action,
                         maybe_entry,
                         workspace,
                         network.clone(),
@@ -553,19 +541,7 @@
                 Ok(())
             } else {
                 tracing::error!("Got countersigning entry without rate assigned. This should be impossible. But, let's see what happens.");
-                validate(header, maybe_entry, workspace, network, conductor_handle).await
-=======
-            let entry_hash = EntryHash::with_data_sync(maybe_entry.unwrap());
-            for action in session.build_action_set(entry_hash)? {
-                validate(
-                    &action,
-                    maybe_entry,
-                    workspace,
-                    network.clone(),
-                    conductor_handle,
-                )
-                .await?;
->>>>>>> 7d8decf4
+                validate(action, maybe_entry, workspace, network, conductor_handle).await
             }
         }
         _ => validate(action, maybe_entry, workspace, network, conductor_handle).await,
@@ -878,20 +854,12 @@
         };
         Ok(!chain_not_empty)
     }
-<<<<<<< HEAD
-
-    pub async fn header_seq_is_empty(&self, header: &Header) -> SourceChainResult<bool> {
-        let author = header.author().clone();
-        let seq = header.header_seq();
-        let hash = HeaderHash::with_data_sync(header);
-        let header_seq_is_not_empty = self
-=======
+
     pub async fn action_seq_is_empty(&self, action: &Action) -> SourceChainResult<bool> {
         let author = action.author().clone();
         let seq = action.action_seq();
         let hash = ActionHash::with_data_sync(action);
         let action_seq_is_not_empty = self
->>>>>>> 7d8decf4
             .dht_db
             .async_reader({
                 let hash = hash.clone();
