--- conflicted
+++ resolved
@@ -16,76 +16,6 @@
 #[cfg(test)]
 mod tests;
 
-<<<<<<< HEAD
-/// A type for storing in databases that don't need the actual
-/// data. Everything is a hash of the type except the signatures.
-#[allow(missing_docs)]
-#[derive(Clone, Debug, Serialize, Deserialize, Eq, PartialEq)]
-pub enum DhtOpLight {
-    StoreElement(HeaderHash, Option<EntryHash>),
-    StoreEntry(HeaderHash, EntryHash),
-    RegisterAgentActivity(HeaderHash),
-    RegisterReplacedBy(HeaderHash, EntryHash),
-    RegisterDeletedBy(HeaderHash),
-    RegisterDeletedEntryHeader(HeaderHash),
-    RegisterAddLink(HeaderHash),
-    RegisterRemoveLink(HeaderHash),
-}
-
-#[instrument()]
-/// Convert a [DhtOp] to a [DhtOpLight]
-pub async fn op_to_light(op: DhtOp) -> DhtOpConvertResult<DhtOpLight> {
-    match op {
-        DhtOp::StoreElement(_, h, _) => {
-            let e = h.entry_data().map(|(e, _)| e.clone());
-            let (_, h) = HeaderHashed::from_content(h).await.into();
-            Ok(DhtOpLight::StoreElement(h, e))
-        }
-        DhtOp::StoreEntry(_, h, _) => {
-            let e = h.entry().clone();
-            let (_, h) = HeaderHashed::from_content(h.into()).await.into();
-            Ok(DhtOpLight::StoreEntry(h, e))
-        }
-        DhtOp::RegisterAgentActivity(_, h) => {
-            let (_, h) = HeaderHashed::from_content(h).await.into();
-            Ok(DhtOpLight::RegisterAgentActivity(h))
-        }
-        DhtOp::RegisterReplacedBy(_, h, _) => {
-            let e = h.entry_hash.clone();
-            let (_, h) = HeaderHashed::from_content(h.into()).await.into();
-            Ok(DhtOpLight::RegisterReplacedBy(h, e))
-        }
-        DhtOp::RegisterDeletedBy(_, h) => {
-            let (_, h) = HeaderHashed::from_content(h.into()).await.into();
-            Ok(DhtOpLight::RegisterDeletedBy(h))
-        }
-        DhtOp::RegisterDeletedEntryHeader(_, h) => {
-            let (_, h) = HeaderHashed::from_content(h.into()).await.into();
-            Ok(DhtOpLight::RegisterDeletedEntryHeader(h))
-        }
-        DhtOp::RegisterAddLink(_, h) => {
-            let (_, h) = HeaderHashed::from_content(h.into()).await.into();
-            Ok(DhtOpLight::RegisterAddLink(h))
-        }
-        DhtOp::RegisterRemoveLink(_, h) => {
-            let (_, h) = HeaderHashed::from_content(h.into()).await.into();
-            Ok(DhtOpLight::RegisterRemoveLink(h))
-        }
-    }
-}
-
-/// Convert a [DhtOp] to a [DhtOpLight] and basis
-#[instrument(skip(cas))]
-pub async fn dht_op_to_light_basis(
-    op: DhtOp,
-    cas: &ChainCasBuf<'_>,
-) -> DhtOpConvertResult<(DhtOpLight, AnyDhtHash)> {
-    let basis = dht_basis(&op, &cas).await?;
-    Ok((op_to_light(op).await?, basis))
-}
-
-=======
->>>>>>> 47dc59f3
 /// Convert a DhtOpLight into a DhtOp (render all the hashes to values)
 /// This only checks the cas so can only be used with ops that you are an authority
 // or author of.
