--- conflicted
+++ resolved
@@ -96,10 +96,9 @@
     #[error("RecvError")]
     RecvError,
 
-<<<<<<< HEAD
     #[error(transparent)]
     SendError(#[from] tokio::sync::mpsc::error::SendError<()>),
-=======
+
     /// Other
     #[error("Other: {0}")]
     Other(Box<dyn std::error::Error + Send + Sync>),
@@ -116,7 +115,6 @@
     fn from(e: one_err::OneErr) -> Self {
         Self::other(e)
     }
->>>>>>> 891615cf
 }
 
 /// Internal type to handle running workflows
