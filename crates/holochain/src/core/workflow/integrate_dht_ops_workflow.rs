--- conflicted
+++ resolved
@@ -366,20 +366,13 @@
         composite_hash::{AnyDhtHash, EntryHash},
         dht_op::{DhtOp, DhtOpHashed},
         fixt::{
-<<<<<<< HEAD
-            AppEntryTypeFixturator, ElementUpdateFixturator, EntryHashFixturator, HeaderFixturator,
-            NewEntryHeaderFixturator, SignatureFixturator,
-        },
-        header::{builder, ElementUpdate, EntryType, NewEntryHeader},
-=======
-            AppEntryTypeFixturator, EntryDeleteFixturator, EntryUpdateFixturator, HeaderFixturator,
-            LinkAddFixturator, LinkRemoveFixturator, LinkTagFixturator, NewEntryHeaderFixturator,
-            SignatureFixturator, ZomeIdFixturator,
+            AppEntryTypeFixturator, ElementDeleteFixturator, ElementUpdateFixturator,
+            HeaderFixturator, LinkAddFixturator, LinkRemoveFixturator, LinkTagFixturator,
+            NewEntryHeaderFixturator, SignatureFixturator, ZomeIdFixturator,
         },
         header::{
-            builder, EntryDelete, EntryType, EntryUpdate, LinkAdd, LinkRemove, NewEntryHeader,
+            builder, ElementDelete, ElementUpdate, EntryType, LinkAdd, LinkRemove, NewEntryHeader,
         },
->>>>>>> d8ade9f8
         observability,
         test_utils::{fake_agent_pubkey_1, fake_dna_zomes, write_fake_dna_file},
         validate::ValidationStatus,
@@ -404,7 +397,7 @@
         original_entry_hash: EntryHash,
         new_entry_hash: EntryHash,
         original_header: NewEntryHeader,
-        entry_delete: EntryDelete,
+        entry_delete: ElementDelete,
         link_add: LinkAdd,
         link_remove: LinkRemove,
     }
@@ -449,29 +442,19 @@
             }
 
             // Entry update for header
-<<<<<<< HEAD
             let mut entry_update_header = fixt!(ElementUpdate);
-            entry_update_header.entry_hash = entry_hash.clone();
-=======
-            let mut entry_update_header = fixt!(EntryUpdate);
             entry_update_header.entry_hash = new_entry_hash.clone();
->>>>>>> d8ade9f8
             entry_update_header.intended_for = IntendedFor::Header;
             entry_update_header.replaces_address = original_header_hash.clone();
 
             // Entry update for entry
-<<<<<<< HEAD
             let mut entry_update_entry = fixt!(ElementUpdate);
-            entry_update_entry.entry_hash = entry_hash.clone();
-=======
-            let mut entry_update_entry = fixt!(EntryUpdate);
             entry_update_entry.entry_hash = new_entry_hash.clone();
->>>>>>> d8ade9f8
             entry_update_entry.intended_for = IntendedFor::Entry;
             entry_update_entry.replaces_address = original_header_hash.clone();
 
             // Entry delete
-            let mut entry_delete = fixt!(EntryDelete);
+            let mut entry_delete = fixt!(ElementDelete);
             entry_delete.removes_address = original_header_hash.clone();
 
             // Link add
@@ -840,13 +823,9 @@
 
     fn store_element(a: TestData) -> (Vec<Db>, Vec<Db>, &'static str) {
         let entry = match &a.any_header {
-<<<<<<< HEAD
-            Header::EntryCreate(_) | Header::ElementUpdate(_) => Some(a.entry.clone().into()),
-=======
-            Header::EntryCreate(_) | Header::EntryUpdate(_) => {
+            Header::EntryCreate(_) | Header::ElementUpdate(_) => {
                 Some(a.original_entry.clone().into())
             }
->>>>>>> d8ade9f8
             _ => None,
         };
         let op = DhtOp::StoreElement(
@@ -972,7 +951,7 @@
     }
 
     fn register_deleted_header_by(a: TestData) -> (Vec<Db>, Vec<Db>, &'static str) {
-        let op = DhtOp::RegisterDeletedHeaderBy(a.signature.clone(), a.entry_delete.clone());
+        let op = DhtOp::RegisterDeletedHeader(a.signature.clone(), a.entry_delete.clone());
         let pre_state = vec![Db::IntQueue(op.clone())];
         let expect = vec![
             Db::Integrated(op.clone()),
