--- conflicted
+++ resolved
@@ -2,13 +2,6 @@
 use super::*;
 use fixt::prelude::*;
 use futures::Future;
-<<<<<<< HEAD
-use std::marker::PhantomData;
-use std::sync::Arc;
-
-#[derive(Debug)]
-struct TrustedToBeThreadsafePointer(*mut std::ffi::c_void);
-=======
 use std::{
     marker::PhantomData,
     sync::{
@@ -17,7 +10,6 @@
     },
 };
 use tracing::*;
->>>>>>> 65f2ddc5
 
 // TODO write tests to verify the invariant.
 /// This is needed to use the database where
@@ -40,11 +32,7 @@
 /// Default is used to avoid serde
 #[derive(Debug, Clone, Default)]
 pub struct UnsafeInvokeZomeWorkspace {
-<<<<<<< HEAD
-    workspace: std::sync::Weak<std::sync::Mutex<TrustedToBeThreadsafePointer>>,
-=======
     workspace: std::sync::Weak<std::sync::Mutex<AtomicPtr<std::ffi::c_void>>>,
->>>>>>> 65f2ddc5
 }
 
 fixturator!(
@@ -83,11 +71,7 @@
 /// Don't use `mem::forget` on this type as it will
 /// break the checks.
 pub struct UnsafeInvokeZomeWorkspaceGuard<'env> {
-<<<<<<< HEAD
-    workspace: Option<Arc<std::sync::Mutex<TrustedToBeThreadsafePointer>>>,
-=======
     workspace: Option<Arc<std::sync::Mutex<AtomicPtr<std::ffi::c_void>>>>,
->>>>>>> 65f2ddc5
     phantom: PhantomData<&'env ()>,
 }
 
@@ -96,11 +80,7 @@
         workspace: &'env mut InvokeZomeWorkspace,
     ) -> (UnsafeInvokeZomeWorkspaceGuard<'env>, Self) {
         let raw_ptr = workspace as *mut InvokeZomeWorkspace as *mut std::ffi::c_void;
-<<<<<<< HEAD
-        let guard = Arc::new(std::sync::Mutex::new(TrustedToBeThreadsafePointer(raw_ptr)));
-=======
         let guard = Arc::new(std::sync::Mutex::new(AtomicPtr::new(raw_ptr)));
->>>>>>> 65f2ddc5
         let workspace = Arc::downgrade(&guard);
         let guard = UnsafeInvokeZomeWorkspaceGuard {
             workspace: Some(guard),
@@ -110,8 +90,6 @@
         (guard, workspace)
     }
 
-<<<<<<< HEAD
-=======
     #[cfg(test)]
     /// Useful when we need this type for tests where we don't want to use it.
     /// It will always return None.
@@ -124,7 +102,6 @@
         Self { workspace }
     }
 
->>>>>>> 65f2ddc5
     pub async unsafe fn apply_ref<
         'a,
         R,
@@ -153,13 +130,8 @@
                 .ok()
             {
                 Some(guard) => {
-<<<<<<< HEAD
-                    let ffi: *mut std::ffi::c_void = guard.0;
-                    let sc = ffi as *const InvokeZomeWorkspace;
-=======
                     let sc = guard.load(Ordering::SeqCst);
                     let sc = sc as *const InvokeZomeWorkspace;
->>>>>>> 65f2ddc5
                     match sc.as_ref() {
                         Some(s) => Some(f(s).await),
                         None => None,
@@ -199,13 +171,8 @@
                 .ok()
             {
                 Some(guard) => {
-<<<<<<< HEAD
-                    let ffi: *mut std::ffi::c_void = guard.0;
-                    let sc = ffi as *mut InvokeZomeWorkspace;
-=======
                     let sc = guard.load(Ordering::SeqCst);
                     let sc = sc as *mut InvokeZomeWorkspace;
->>>>>>> 65f2ddc5
                     match sc.as_mut() {
                         Some(s) => Some(f(s).await),
                         None => None,
