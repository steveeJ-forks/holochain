--- conflicted
+++ resolved
@@ -13,7 +13,7 @@
     env: DbWrite,
     mut stop: sync::broadcast::Receiver<()>,
     trigger_sys: sync::oneshot::Receiver<TriggerSender>,
-    mut trigger_receipt: TriggerSender,
+    trigger_receipt: TriggerSender,
 ) -> (TriggerSender, JoinHandle<ManagedTaskResult>) {
     let (tx, mut rx) = TriggerSender::new();
     let trigger_self = tx.clone();
@@ -28,13 +28,16 @@
                 break;
             }
 
-<<<<<<< HEAD
             holochain_sqlite::db::optimistic_retry_async("integrate_dht_ops_consumer", || async {
                 // Run the workflow
                 let workspace = IntegrateDhtOpsWorkspace::new(env.clone().into())?;
-                if let WorkComplete::Incomplete =
-                    integrate_dht_ops_workflow(workspace, env.clone().into(), trigger_sys.clone())
-                        .await?
+                if let WorkComplete::Incomplete = integrate_dht_ops_workflow(
+                    workspace,
+                    env.clone().into(),
+                    trigger_sys.clone(),
+                    trigger_receipt.clone(),
+                )
+                .await?
                 {
                     trigger_self.clone().trigger()
                 };
@@ -42,22 +45,6 @@
             })
             .await
             .expect("Too many consecutive errors. Shutting down loop. TODO: make Holochain crash");
-=======
-            // Run the workflow
-            let workspace = IntegrateDhtOpsWorkspace::new(env.clone().into())
-                .expect("Could not create Workspace");
-            if let WorkComplete::Incomplete = integrate_dht_ops_workflow(
-                workspace,
-                env.clone().into(),
-                &mut trigger_sys,
-                &mut trigger_receipt,
-            )
-            .await
-            .expect("Error running Workflow")
-            {
-                trigger_self.trigger()
-            };
->>>>>>> 785061ba
         }
         Ok(())
     });
