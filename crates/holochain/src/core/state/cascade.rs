--- conflicted
+++ resolved
@@ -67,7 +67,6 @@
     entry::option_entry_hashed,
     link::{GetLinksResponse, WireLinkMetaKey},
     metadata::{EntryDhtStatus, MetadataSet, TimedHeaderHash},
-<<<<<<< HEAD
     EntryHashed, HeaderHashed,
 };
 use holochain_zome_types::{
@@ -78,18 +77,13 @@
     Header,
 };
 use std::convert::TryFrom;
-=======
-};
 use holochain_zome_types::{
-    element::SignedHeader,
     header::{LinkAdd, LinkRemove},
-    link::Link,
 };
 use std::{
     collections::{BTreeMap, BTreeSet},
     convert::TryInto,
 };
->>>>>>> c44bbb41
 use tracing::*;
 
 #[cfg(test)]
@@ -581,7 +575,6 @@
         }
     }
 
-<<<<<<< HEAD
     #[instrument(skip(self))]
     pub async fn get_details(
         &mut self,
@@ -606,9 +599,7 @@
         }
     }
 
-=======
     #[instrument(skip(self, key, options))]
->>>>>>> c44bbb41
     /// Gets an links from the cas or cache depending on it's metadata
     // The default behavior is to skip deleted or replaced entries.
     // TODO: Implement customization of this behavior with an options/builder struct
