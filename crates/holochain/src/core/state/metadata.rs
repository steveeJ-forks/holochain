#![allow(clippy::ptr_arg)]
//! # Metadata
//! This module is responsible for generating and storing holochain metadata.
//!
//! [Entry]: holochain_types::Entry

use fallible_iterator::FallibleIterator;
use holo_hash::HasHash;
use holo_hash::{AgentPubKey, AnyDhtHash, EntryHash, HeaderHash};
use holochain_serialized_bytes::prelude::*;
use holochain_state::{
    buffer::{KvBufUsed, KvvBufUsed},
    db::{
        CACHE_LINKS_META, CACHE_STATUS_META, CACHE_SYSTEM_META, META_VAULT_LINKS, META_VAULT_MISC,
        META_VAULT_SYS,
    },
    error::{DatabaseError, DatabaseResult},
    fresh_reader,
    prelude::*,
};
use holochain_types::metadata::{EntryDhtStatus, TimedHeaderHash};
use holochain_types::{header::NewEntryHeader, link::WireLinkMetaKey};
use holochain_types::{HeaderHashed, Timestamp};
use holochain_zome_types::{
    header::{self, CreateLink, DeleteLink, ZomeId},
    query::ChainFork,
    query::ChainHead,
    query::ChainStatus,
    query::HighestObserved,
    validate::ValidationStatus,
};
use holochain_zome_types::{link::LinkTag, Header};
use std::{collections::HashSet, fmt::Debug};
use tracing::*;

use activity::*;
pub use keys::*;
pub use sys_meta::*;

#[cfg(test)]
pub use mock::MockMetadataBuf;
#[cfg(test)]
use mockall::mock;

use self::status::DisputedStatus;

mod activity;
#[cfg(test)]
mod chain_test;
mod keys;
#[cfg(test)]
pub mod links_test;
mod status;
mod sys_meta;

#[allow(missing_docs)]
#[cfg(test)]
mod mock;

/// Trait for the [MetadataBuf], needed for mocking
///
/// Unfortunately this cannot be automocked because of the lifetimes required
/// for returning iterators from these trait methods, which automock doesn't support.
pub trait MetadataBufT<P = IntegratedPrefix>
where
    P: PrefixType,
{
    // Links
    /// Get all the links on this base that match the tag
    /// that do not have removes on them
    fn get_live_links<'r, 'k, R: Readable>(
        &'r self,
        r: &'r R,
        key: &'k LinkMetaKey<'k>,
    ) -> DatabaseResult<Box<dyn FallibleIterator<Item = LinkMetaVal, Error = DatabaseError> + 'r>>;

    /// Get all the links on this base that match the tag regardless of removes
    fn get_links_all<'r, 'k, R: Readable>(
        &'r self,
        r: &'r R,
        key: &'k LinkMetaKey<'k>,
    ) -> DatabaseResult<Box<dyn FallibleIterator<Item = LinkMetaVal, Error = DatabaseError> + 'r>>;

    /// Add a link
    fn add_link(&mut self, link_add: CreateLink) -> DatabaseResult<()>;

    /// Register a HeaderHash directly on an entry hash.
    /// Also updates the entry dht status.
    /// Useful when you only have hashes and not full types
    fn register_raw_on_entry(
        &mut self,
        entry_hash: EntryHash,
        value: SysMetaVal,
    ) -> DatabaseResult<()>;

    /// Deregister a HeaderHash directly on an entry hash.
    /// Also updates the entry dht status.
    /// Useful when you only have hashes and not full types
    fn deregister_raw_on_entry(
        &mut self,
        entry_hash: EntryHash,
        value: SysMetaVal,
    ) -> DatabaseResult<()>;

    /// Register a value directly on a header hash.
    /// Useful when you only have hashes and not full types
    fn register_raw_on_header(&mut self, header_hash: HeaderHash, value: SysMetaVal);

    /// Register a value directly on a header hash.
    /// Useful when you only have hashes and not full types
    fn deregister_raw_on_header(&mut self, header_hash: HeaderHash, value: SysMetaVal);

    /// Remove a link
    fn delete_link(&mut self, link_remove: DeleteLink) -> DatabaseResult<()>;

    /// Deregister an add link
    /// Not the same as remove like.
    /// "deregister" removes the data from the metadata store.
    fn deregister_add_link(&mut self, link_add: CreateLink) -> DatabaseResult<()>;

    /// Deregister a remove link
    fn deregister_delete_link(&mut self, link_remove: DeleteLink) -> DatabaseResult<()>;

    /// Registers a [Header::NewEntryHeader] on the referenced [Entry]
    fn register_header(&mut self, new_entry_header: NewEntryHeader) -> DatabaseResult<()>;

    /// Deregister a [Header::NewEntryHeader] on the referenced [Entry]
    fn deregister_header(&mut self, new_entry_header: NewEntryHeader) -> DatabaseResult<()>;

    /// Registers a rejected [Header::NewEntryHeader] on the referenced [Entry]
    fn register_rejected_header(&mut self, new_entry_header: NewEntryHeader) -> DatabaseResult<()>;

    /// Deregister a rejected [Header::NewEntryHeader] on the referenced [Entry]
    fn deregister_rejected_header(
        &mut self,
        new_entry_header: NewEntryHeader,
    ) -> DatabaseResult<()>;

    /// Registers a [Header] when a StoreElement is processed.
    /// Useful for knowing if we can serve a header from our element vault
    fn register_element_header(&mut self, header: &Header) -> DatabaseResult<()>;

    /// Deregister a [Header] when a StoreElement is processed.
    /// Useful for knowing if we can serve a header from our element vault
    fn deregister_element_header(&mut self, header: HeaderHash) -> DatabaseResult<()>;

    /// Registers a rejected [Header] when a StoreElement is processed.
    /// Useful for knowing if we can serve a header from our element vault
    fn register_rejected_element_header(&mut self, header: &Header) -> DatabaseResult<()>;

    /// Deregister a rejected [Header] when a StoreElement is processed.
    /// Useful for knowing if we can serve a header from our element vault
    fn deregister_rejected_element_header(&mut self, header: HeaderHash) -> DatabaseResult<()>;

    /// Registers a published [Header] on the authoring agent's public key
    fn register_activity(
        &mut self,
        header: &Header,
        validation_status: ValidationStatus,
    ) -> DatabaseResult<()>;

    /// Deregister a published [Header] on the authoring agent's public key
    fn deregister_activity(
        &mut self,
        header: &Header,
        validation_status: ValidationStatus,
    ) -> DatabaseResult<()>;

    /// Registers a custom validation package on a [HeaderHash]
    fn register_validation_package(
        &mut self,
        hash: &HeaderHash,
        package: impl IntoIterator<Item = HeaderHash>,
    );

    /// Deregister a custom validation package on a [HeaderHash]
    fn deregister_validation_package(&mut self, header: &HeaderHash);

    /// Register a sequence of activity onto an agent key
    fn register_activity_sequence(
        &mut self,
        agent: &AgentPubKey,
        sequence: impl IntoIterator<Item = (u32, HeaderHash)>,
        validation_status: ValidationStatus,
    ) -> DatabaseResult<()>;

    /// Deregister a sequence of activity onto an agent key
    fn deregister_activity_sequence(
        &mut self,
        agent: &AgentPubKey,
        valid_status: ValidationStatus,
    ) -> DatabaseResult<()>;

    /// Registers the agents chain status on the authoring agent's public key
    fn register_activity_status(
        &mut self,
        agent: &AgentPubKey,
        status: ChainStatus,
    ) -> DatabaseResult<()>;

    /// Deregister the agents chain status on the authoring agent's public key
    fn deregister_activity_status(&mut self, agent: &AgentPubKey) -> DatabaseResult<()>;

    /// Registers the highest observed sequence number on an agents chain
    fn register_activity_observed(
        &mut self,
        agent: &AgentPubKey,
        observed: HighestObserved,
    ) -> DatabaseResult<()>;

    /// Deregister the highest observed sequence number on an agents chain
    fn deregister_activity_observed(&mut self, agent: &AgentPubKey) -> DatabaseResult<()>;

    /// Registers a [Header::Update] on the referenced [Header] or [Entry]
    fn register_update(&mut self, update: header::Update) -> DatabaseResult<()>;

    /// Deregister a [Header::Update] on the referenced [Header] or [Entry]
    fn deregister_update(&mut self, update: header::Update) -> DatabaseResult<()>;

    /// Registers a [Header::Delete] on the Header of an Entry
    fn register_delete(&mut self, delete: header::Delete) -> DatabaseResult<()>;

    /// Deregister a [Header::Delete] on the Header of an Entry
    fn deregister_delete(&mut self, delete: header::Delete) -> DatabaseResult<()>;

    /// Registers a ValidationStatus on a Header hash
    fn register_validation_status(&mut self, hash: HeaderHash, status: ValidationStatus);

    /// Deregister a ValidationStatus on a Header hash
    fn deregister_validation_status(&mut self, hash: HeaderHash, status: ValidationStatus);

    /// Returns all the valid [HeaderHash]es of headers that created this [Entry]
    fn get_headers<'r, R: Readable>(
        &'r self,
        reader: &'r R,
        entry_hash: EntryHash,
    ) -> DatabaseResult<Box<dyn FallibleIterator<Item = TimedHeaderHash, Error = DatabaseError> + '_>>;

    /// Returns all the rejected [HeaderHash]es of headers that created this [Entry]
    fn get_rejected_headers<'r, R: Readable>(
        &'r self,
        reader: &'r R,
        entry_hash: EntryHash,
    ) -> DatabaseResult<Box<dyn FallibleIterator<Item = TimedHeaderHash, Error = DatabaseError> + '_>>;

    /// Returns all the valid and rejected [HeaderHash]es of headers that created this [Entry]
    fn get_all_headers<'r, R: Readable>(
        &'r self,
        reader: &'r R,
        entry_hash: EntryHash,
    ) -> DatabaseResult<Box<dyn FallibleIterator<Item = TimedHeaderHash, Error = DatabaseError> + '_>>;

    /// Get chain items on an agents source chain.
    /// This is how we query for RegisterAgentActivity items.
    ///
    /// The relationship is a key (that can be partially matched)
    /// as [AgentPubKey] then "header sequence index" then HeaderHash.
    ///
    /// There can be multiple headers at a sequence number.
    /// This means there's a fork in the chain.
    /// We store the data as proof.
    fn get_activity<'r, R: Readable>(
        &'r self,
        reader: &'r R,
        key: ChainItemKey,
    ) -> DatabaseResult<Box<dyn FallibleIterator<Item = TimedHeaderHash, Error = DatabaseError> + '_>>;

    /// Same as get activity but includes the sequence number in the iterator value
    fn get_activity_sequence<'r, R: Readable>(
        &'r self,
        r: &'r R,
        key: ChainItemKey,
    ) -> DatabaseResult<
        Box<dyn FallibleIterator<Item = (u32, HeaderHash), Error = DatabaseError> + '_>,
    >;

    /// Get a custom validation package on this header hash
    fn get_validation_package<'r, R: Readable>(
        &'r self,
        r: &'r R,
        hash: &HeaderHash,
    ) -> DatabaseResult<Box<dyn FallibleIterator<Item = HeaderHash, Error = DatabaseError> + '_>>;

    /// Get the current status of this agents chain
    fn get_activity_status(&self, agent: &AgentPubKey) -> DatabaseResult<Option<ChainStatus>>;

    /// Get the current highest observed header on this agents chain
    fn get_activity_observed(&self, agent: &AgentPubKey)
        -> DatabaseResult<Option<HighestObserved>>;

    /// Returns all the hashes of [Update] headers registered on an [Entry]
    fn get_updates<'r, R: Readable>(
        &'r self,
        reader: &'r R,
        hash: AnyDhtHash,
    ) -> DatabaseResult<Box<dyn FallibleIterator<Item = TimedHeaderHash, Error = DatabaseError> + '_>>;

    /// Returns all the hashes of [Delete] headers registered on a Header
    fn get_deletes_on_header<'r, R: Readable>(
        &'r self,
        reader: &'r R,
        new_entry_header: HeaderHash,
    ) -> DatabaseResult<Box<dyn FallibleIterator<Item = TimedHeaderHash, Error = DatabaseError> + '_>>;

    /// Returns all the hashes of [Delete] headers registered on an Entry's header
    fn get_deletes_on_entry<'r, R: Readable>(
        &'r self,
        reader: &'r R,
        entry_hash: EntryHash,
    ) -> DatabaseResult<Box<dyn FallibleIterator<Item = TimedHeaderHash, Error = DatabaseError> + '_>>;

    /// Returns the current [EntryDhtStatus] of an [Entry]
    fn get_dht_status<'r, R: Readable>(
        &'r self,
        r: &'r R,
        entry_hash: &EntryHash,
    ) -> DatabaseResult<EntryDhtStatus>;

    /// Returns the current set of [ValidationStatus] for a [Header].
    /// A set of disputed status is returned.
    /// If the set only contains one entry there is no dispute.
    fn get_validation_status<'r, R: Readable>(
        &'r self,
        r: &'r R,
        header_hash: &HeaderHash,
    ) -> DatabaseResult<DisputedStatus>;

    /// Finds the redirect path and returns the final [Entry]
    fn get_canonical_entry_hash(&self, entry_hash: EntryHash) -> DatabaseResult<EntryHash>;

    /// Finds the redirect path and returns the final [Header]
    fn get_canonical_header_hash(&self, header_hash: HeaderHash) -> DatabaseResult<HeaderHash>;

    /// Returns all the link remove headers attached to a link add header
    fn get_link_removes_on_link_add<'r, R: Readable>(
        &'r self,
        reader: &'r R,
        link_add: HeaderHash,
    ) -> DatabaseResult<Box<dyn FallibleIterator<Item = TimedHeaderHash, Error = DatabaseError> + '_>>;

    /// Finds if there is a valid or rejected StoreElement for this header
    fn has_any_registered_store_element(&self, hash: &HeaderHash) -> DatabaseResult<bool>;

    /// Finds if there is a valid StoreElement for this header
    fn has_valid_registered_store_element(&self, hash: &HeaderHash) -> DatabaseResult<bool>;

    /// Finds if there is a rejected StoreElement for this header
    fn has_rejected_registered_store_element(&self, hash: &HeaderHash) -> DatabaseResult<bool>;

    /// Finds if there is a StoreEntry for this header
    fn has_registered_store_entry(
        &self,
        entry_hash: &EntryHash,
        header_hash: &HeaderHash,
    ) -> DatabaseResult<bool>;

    /// Finds if there is a StoreEntry for this entry
    fn has_any_registered_store_entry(&self, hash: &EntryHash) -> DatabaseResult<bool>;

    /// Get the environment for creating readers
    fn env(&self) -> &EnvironmentRead;
}

/// Updates and answers queries for the links and system meta databases
pub struct MetadataBuf<P = IntegratedPrefix>
where
    P: PrefixType,
{
    system_meta: KvvBufUsed<PrefixBytesKey<P>, SysMetaVal>,
    links_meta: KvBufUsed<PrefixBytesKey<P>, LinkMetaVal>,
    misc_meta: KvBufUsed<PrefixBytesKey<P>, MiscMetaValue>,
    env: EnvironmentRead,
}

impl MetadataBuf<IntegratedPrefix> {
    /// Create a [MetadataBuf] with the vault databases using the IntegratedPrefix.
    /// The data in the type will be separate from the other prefixes even though the
    /// database is shared.
    pub fn vault(env: EnvironmentRead) -> DatabaseResult<Self> {
        Self::new_vault(env)
    }

    /// Create a [MetadataBuf] with the cache databases
    pub fn cache(env: EnvironmentRead) -> DatabaseResult<Self> {
        let system_meta = env.get_db(&*CACHE_SYSTEM_META)?;
        let links_meta = env.get_db(&*CACHE_LINKS_META)?;
        let misc_meta = env.get_db(&*CACHE_STATUS_META)?;
        Self::new(env, system_meta, links_meta, misc_meta)
    }
}

impl MetadataBuf<PendingPrefix> {
    /// Create a [MetadataBuf] with the vault databases using the PendingPrefix.
    /// The data in the type will be separate from the other prefixes even though the
    /// database is shared.
    pub fn pending(env: EnvironmentRead) -> DatabaseResult<Self> {
        Self::new_vault(env)
    }
}

impl MetadataBuf<RejectedPrefix> {
    /// Create a [MetadataBuf] with the vault databases using the RejectedPrefix.
    /// The data in the type will be separate from the other prefixes even though the
    /// database is shared.
    pub fn rejected(env: EnvironmentRead) -> DatabaseResult<Self> {
        Self::new_vault(env)
    }
}

impl MetadataBuf<AuthoredPrefix> {
    /// Create a [MetadataBuf] with the vault databases using the AuthoredPrefix.
    /// The data in the type will be separate from the other prefixes even though the
    /// database is shared.
    pub fn authored(env: EnvironmentRead) -> DatabaseResult<Self> {
        Self::new_vault(env)
    }
}

impl<P> MetadataBuf<P>
where
    P: PrefixType,
{
    pub(crate) fn new(
        env: EnvironmentRead,
        system_meta: MultiStore,
        links_meta: SingleStore,
        misc_meta: SingleStore,
    ) -> DatabaseResult<Self> {
        Ok(Self {
            system_meta: KvvBufUsed::new(system_meta),
            links_meta: KvBufUsed::new(links_meta),
            misc_meta: KvBufUsed::new(misc_meta),
            env,
        })
    }

    fn new_vault(env: EnvironmentRead) -> DatabaseResult<Self> {
        let system_meta = env.get_db(&*META_VAULT_SYS)?;
        let links_meta = env.get_db(&*META_VAULT_LINKS)?;
        let misc_meta = env.get_db(&*META_VAULT_MISC)?;
        Self::new(env, system_meta, links_meta, misc_meta)
    }

    fn register_header_on_basis<K, H>(&mut self, key: K, header: H) -> DatabaseResult<()>
    where
        H: Into<EntryHeader>,
        K: Into<SysMetaKey>,
    {
        let sys_val = match header.into() {
            h @ EntryHeader::NewEntry(_) => SysMetaVal::NewEntry(h.into_hash()?),
            h @ EntryHeader::Update(_) => SysMetaVal::Update(h.into_hash()?),
            h @ EntryHeader::Delete(_) => SysMetaVal::Delete(h.into_hash()?),
        };
        let key: SysMetaKey = key.into();
        self.system_meta.insert(PrefixBytesKey::new(key), sys_val);
        Ok(())
    }

    fn deregister_header_on_basis<K, H>(&mut self, key: K, header: H) -> DatabaseResult<()>
    where
        H: Into<EntryHeader>,
        K: Into<SysMetaKey>,
    {
        let sys_val = match header.into() {
            h @ EntryHeader::NewEntry(_) => SysMetaVal::NewEntry(h.into_hash()?),
            h @ EntryHeader::Update(_) => SysMetaVal::Update(h.into_hash()?),
            h @ EntryHeader::Delete(_) => SysMetaVal::Delete(h.into_hash()?),
        };
        let key: SysMetaKey = key.into();
        self.system_meta.delete(PrefixBytesKey::new(key), sys_val);
        Ok(())
    }

    #[instrument(skip(self))]
    fn update_entry_dht_status(&mut self, basis: EntryHash) -> DatabaseResult<()> {
        let status = fresh_reader!(self.env, |r| self.get_headers(&r, basis.clone())?.find_map(
            |header| {
                if self
                    .get_deletes_on_header(&r, header.header_hash)?
                    .next()?
                    .is_none()
                {
                    trace!("found live header");
                    Ok(Some(EntryDhtStatus::Live))
                } else {
                    trace!("found dead header");
                    Ok(None)
                }
            }
        ))?
        // No evidence of life found so entry is marked dead
        .unwrap_or(EntryDhtStatus::Dead);
        self.misc_meta.put(
            MiscMetaKey::entry_status(&basis).into(),
            MiscMetaValue::EntryStatus(status),
        )
    }

    /// If there are any rejected or abandoned activity
    /// return the earliest problem.
    fn check_for_invalid_status<R: Readable>(
        &self,
        agent: AgentPubKey,
        reader: &R,
    ) -> DatabaseResult<ChainStatus> {
        let rejected_key = ChainItemKey::AgentStatus(agent.clone(), ValidationStatus::Rejected);
        let abandoned_key = ChainItemKey::AgentStatus(agent, ValidationStatus::Abandoned);
        let rejected_hash = self.get_activity_sequence(reader, rejected_key)?.next()?;
        let abandoned_hash = self.get_activity_sequence(reader, abandoned_key)?.next()?;
        match (rejected_hash, abandoned_hash) {
            (None, None) => Ok(ChainStatus::Empty),
            (None, Some((header_seq, hash))) => {
                Ok(ChainStatus::Invalid(ChainHead { header_seq, hash }))
            }
            (Some((header_seq, hash)), None) => {
                Ok(ChainStatus::Invalid(ChainHead { header_seq, hash }))
            }
            (Some(a), Some(b)) => match a.0.cmp(&b.0) {
                std::cmp::Ordering::Equal => Ok(ChainStatus::Forked(ChainFork {
                    fork_seq: a.0,
                    first_header: a.1,
                    second_header: b.1,
                })),
                std::cmp::Ordering::Less => Ok(ChainStatus::Invalid(ChainHead {
                    header_seq: a.0,
                    hash: a.1,
                })),
                std::cmp::Ordering::Greater => Ok(ChainStatus::Invalid(ChainHead {
                    header_seq: b.0,
                    hash: b.1,
                })),
            },
        }
    }

    /// Check the valid activity sequence is complete and
    /// doesn't have any forks or return the first fork.
    fn calculate_activity_status(
        &self,
        mut activity: impl FallibleIterator<Item = (u32, HeaderHash), Error = DatabaseError>,
    ) -> DatabaseResult<Option<ChainStatus>> {
        let mut last = None;
        let mut chain_complete = true;
        while let Some((header_seq, hash)) = activity.next()? {
            if let Some(ChainHead {
                header_seq: last_seq,
                hash: last_hash,
            }) = last
            {
                if last_seq == header_seq {
                    // Chain is forked
                    return Ok(Some(ChainStatus::Forked(ChainFork {
                        fork_seq: last_seq,
                        first_header: last_hash,
                        second_header: hash,
                    })));
                }
                if header_seq != last_seq + 1 {
                    // Chain broken but still check for forks
                    chain_complete = false;
                }
            }
            last = Some(ChainHead { header_seq, hash });
        }
        if chain_complete {
            return Ok(last.map(ChainStatus::Valid));
        }
        DatabaseResult::Ok(None)
    }

    /// Check the activity chain for forks and gaps.
    /// If there is a fork record a forked chain status.
    /// Otherwise if there are no gaps then record a valid chain.
    fn update_activity_status(&mut self, agent: &AgentPubKey) -> DatabaseResult<()> {
        let key = ChainItemKey::AgentStatus(agent.clone(), ValidationStatus::Valid);
        let status = fresh_reader!(self.env, |r| {
            let invalid_activity_status = self.check_for_invalid_status(agent.clone(), &r)?;
            match invalid_activity_status {
                // No invalid data so check entire valid activity
                ChainStatus::Empty => {
                    let iter = self.get_activity_sequence(&r, key)?;
                    self.calculate_activity_status(iter)
                }
                // Invalid data found so check for earlier problems
                // up to the found problem sequence number
                ChainStatus::Invalid(ChainHead {
                    header_seq: seq, ..
                })
                | ChainStatus::Forked(ChainFork { fork_seq: seq, .. }) => {
                    let iter = self
                        .get_activity_sequence(&r, key)?
                        .take_while(|(s, _)| Ok(*s < seq));
                    self.calculate_activity_status(iter)
                }
                _ => unreachable!(),
            }
        })?;
        if let Some(status) = status {
            self.register_activity_status(agent, status)?;
        }
        Ok(())
    }

    #[cfg(test)]
    pub fn clear_all(&mut self, writer: &mut Writer) -> DatabaseResult<()> {
        self.links_meta.clear_all(writer)?;
        self.system_meta.clear_all(writer)
    }
}

impl<P> MetadataBufT<P> for MetadataBuf<P>
where
    P: PrefixType,
{
    fn get_live_links<'r, 'k, R: Readable>(
        &'r self,
        r: &'r R,
        key: &'k LinkMetaKey<'k>,
    ) -> DatabaseResult<Box<dyn FallibleIterator<Item = LinkMetaVal, Error = DatabaseError> + 'r>>
    {
        Ok(Box::new(
            self.links_meta
                .iter_all_key_matches(r, key.into())?
                .filter_map(move |(_, link)| {
                    // Check if link has been removed
                    match self
                        .get_link_removes_on_link_add(r, link.link_add_hash.clone())?
                        .next()?
                    {
                        Some(_) => Ok(None),
                        None => Ok(Some(link)),
                    }
                }),
        ))
    }

    fn get_links_all<'r, 'k, R: Readable>(
        &'r self,
        r: &'r R,
        key: &'k LinkMetaKey<'k>,
    ) -> DatabaseResult<Box<dyn FallibleIterator<Item = LinkMetaVal, Error = DatabaseError> + 'r>>
    {
        Ok(Box::new(
            self.links_meta
                .iter_all_key_matches(r, key.into())?
                .map(|(_, v)| Ok(v)),
        ))
    }

    fn add_link(&mut self, link_add: CreateLink) -> DatabaseResult<()> {
        // Register the add link onto the base
        let link_add_hash =
            HeaderHashed::from_content_sync(Header::CreateLink(link_add.clone())).into_hash();

        // Put the link add to the links table
        let key = LinkMetaKey::from((&link_add, &link_add_hash));

        self.links_meta.put(
            key.into(),
            LinkMetaVal {
                link_add_hash,
                target: link_add.target_address,
                timestamp: link_add.timestamp.into(),
                zome_id: link_add.zome_id,
                tag: link_add.tag,
            },
        )
    }

    fn deregister_add_link(&mut self, link_add: CreateLink) -> DatabaseResult<()> {
        let link_add_hash = HeaderHash::with_data_sync(&Header::CreateLink(link_add.clone()));
        let key = LinkMetaKey::from((&link_add, &link_add_hash));
        self.links_meta.delete(key.into())
    }

    fn delete_link(&mut self, link_remove: DeleteLink) -> DatabaseResult<()> {
        let link_add_address = link_remove.link_add_address.clone();
        // Register the link remove address to the link add address
        let link_remove = HeaderHashed::from_content_sync(Header::DeleteLink(link_remove));
        let sys_val = SysMetaVal::DeleteLink(link_remove.into());
        self.system_meta
            .insert(SysMetaKey::from(link_add_address).into(), sys_val);
        Ok(())
    }

    fn deregister_delete_link(&mut self, link_remove: DeleteLink) -> DatabaseResult<()> {
        let link_add_address = link_remove.link_add_address.clone();
        // Register the link remove address to the link add address
        let link_remove = HeaderHashed::from_content_sync(Header::DeleteLink(link_remove));
        let sys_val = SysMetaVal::DeleteLink(link_remove.into());
        self.system_meta
            .delete(SysMetaKey::from(link_add_address).into(), sys_val);
        Ok(())
    }

    fn register_raw_on_entry(
        &mut self,
        entry_hash: EntryHash,
        value: SysMetaVal,
    ) -> DatabaseResult<()> {
        self.system_meta
            .insert(SysMetaKey::from(entry_hash.clone()).into(), value);
        self.update_entry_dht_status(entry_hash)
    }

    fn deregister_raw_on_entry(
        &mut self,
        entry_hash: EntryHash,
        value: SysMetaVal,
    ) -> DatabaseResult<()> {
        self.system_meta
            .delete(SysMetaKey::from(entry_hash.clone()).into(), value);
        self.update_entry_dht_status(entry_hash)
    }

    fn register_raw_on_header(&mut self, header_hash: HeaderHash, value: SysMetaVal) {
        self.system_meta
            .insert(SysMetaKey::from(header_hash).into(), value);
    }

    fn deregister_raw_on_header(&mut self, header_hash: HeaderHash, value: SysMetaVal) {
        self.system_meta
            .delete(SysMetaKey::from(header_hash).into(), value);
    }

    fn register_header(&mut self, new_entry_header: NewEntryHeader) -> DatabaseResult<()> {
        let basis = new_entry_header.entry().clone();
        self.register_header_on_basis(basis.clone(), new_entry_header)?;
        self.update_entry_dht_status(basis)?;
        Ok(())
    }

    fn deregister_header(&mut self, new_entry_header: NewEntryHeader) -> DatabaseResult<()> {
        let basis = new_entry_header.entry().clone();
        self.deregister_header_on_basis(basis.clone(), new_entry_header)?;
        self.update_entry_dht_status(basis)?;
        Ok(())
    }

    fn register_rejected_header(&mut self, new_entry_header: NewEntryHeader) -> DatabaseResult<()> {
        let basis = new_entry_header.entry().clone();
        let header: Header = new_entry_header.into();
        let header = HeaderHashed::from_content_sync(header);
        let value = SysMetaVal::RejectedNewEntry(header.into());
        self.register_raw_on_entry(basis, value)?;
        Ok(())
    }

    fn deregister_rejected_header(
        &mut self,
        new_entry_header: NewEntryHeader,
    ) -> DatabaseResult<()> {
        let basis = new_entry_header.entry().clone();
        let header: Header = new_entry_header.into();
        let header = HeaderHashed::from_content_sync(header);
        let value = SysMetaVal::RejectedNewEntry(header.into());
        self.deregister_raw_on_entry(basis, value)?;
        Ok(())
    }

    fn register_element_header(&mut self, header: &Header) -> DatabaseResult<()> {
        self.misc_meta.put(
            MiscMetaKey::store_element(&HeaderHash::with_data_sync(header)).into(),
            MiscMetaValue::new_store_element(),
        )
    }

    fn deregister_element_header(&mut self, hash: HeaderHash) -> DatabaseResult<()> {
        self.misc_meta
            .delete(MiscMetaKey::store_element(&hash).into())
    }

    fn register_rejected_element_header(&mut self, header: &Header) -> DatabaseResult<()> {
        self.misc_meta.put(
            MiscMetaKey::rejected_store_element(&HeaderHash::with_data_sync(header)).into(),
            MiscMetaValue::new_store_element(),
        )
    }

    fn deregister_rejected_element_header(&mut self, hash: HeaderHash) -> DatabaseResult<()> {
        self.misc_meta
            .delete(MiscMetaKey::rejected_store_element(&hash).into())
    }

    fn register_update(&mut self, update: header::Update) -> DatabaseResult<()> {
        let header_hash = update.original_header_address.clone();
        let entry_hash = update.original_entry_address.clone();
        self.register_header_on_basis(header_hash, update.clone())?;
        self.register_header_on_basis(entry_hash, update)
    }

    fn deregister_update(&mut self, update: header::Update) -> DatabaseResult<()> {
        let header_hash = update.original_header_address.clone();
        let entry_hash = update.original_entry_address.clone();
        self.deregister_header_on_basis(header_hash, update.clone())?;
        self.deregister_header_on_basis(entry_hash, update)
    }

    fn register_delete(&mut self, delete: header::Delete) -> DatabaseResult<()> {
        let remove = delete.deletes_address.to_owned();
        let entry_hash = delete.deletes_entry_address.clone();
        self.register_header_on_basis(remove, delete.clone())?;
        self.register_header_on_basis(entry_hash.clone(), delete)?;
        self.update_entry_dht_status(entry_hash)
    }

    fn deregister_delete(&mut self, delete: header::Delete) -> DatabaseResult<()> {
        let remove = delete.deletes_address.to_owned();
        let entry_hash = delete.deletes_entry_address.clone();
        self.deregister_header_on_basis(remove, delete.clone())?;
        self.deregister_header_on_basis(entry_hash.clone(), delete)?;
        self.update_entry_dht_status(entry_hash)
    }

<<<<<<< HEAD
    fn register_validation_status(&mut self, hash: HeaderHash, status: ValidationStatus) {
        self.register_raw_on_header(hash, SysMetaVal::ValidationStatus(status))
    }

    fn deregister_validation_status(&mut self, hash: HeaderHash, status: ValidationStatus) {
        self.deregister_raw_on_header(hash, SysMetaVal::ValidationStatus(status))
    }

    fn register_activity(&mut self, header: &Header) -> DatabaseResult<()> {
        let key = ChainItemKey::from(header);
=======
    fn register_activity(
        &mut self,
        header: &Header,
        validation_status: ValidationStatus,
    ) -> DatabaseResult<()> {
        let key = ChainItemKey::new(header, validation_status);
>>>>>>> 60292dc6
        let key = MiscMetaKey::chain_item(&key).into();
        let value = MiscMetaValue::ChainItem(header.timestamp().clone().into());
        self.misc_meta.put(key, value)?;
        self.update_activity_status(header.author())
    }

    fn deregister_activity(
        &mut self,
        header: &Header,
        validation_status: ValidationStatus,
    ) -> DatabaseResult<()> {
        let key = ChainItemKey::new(header, validation_status);
        self.misc_meta
            .delete(MiscMetaKey::chain_item(&key).into())?;
        self.update_activity_status(header.author())
    }

    fn register_activity_sequence(
        &mut self,
        agent: &AgentPubKey,
        sequence: impl IntoIterator<Item = (u32, HeaderHash)>,
        validation_status: ValidationStatus,
    ) -> DatabaseResult<()> {
        for (seq, hash) in sequence {
            let key = ChainItemKey::Full(agent.clone(), validation_status, seq, hash);
            let key = MiscMetaKey::chain_item(&key).into();
            // TODO: Remove timestamp value as headers are already ordered
            let value = MiscMetaValue::ChainItem(Timestamp::now());
            self.misc_meta.put(key, value)?;
        }
        self.update_activity_status(agent)
    }

    fn deregister_activity_sequence(
        &mut self,
        agent: &AgentPubKey,
        validation_status: ValidationStatus,
    ) -> DatabaseResult<()> {
        let key = ChainItemKey::AgentStatus(agent.clone(), validation_status);
        let sequence: Vec<_> = fresh_reader!(self.env, |r| {
            self.get_activity_sequence(&r, key)?.collect()
        })?;
        for (seq, hash) in sequence {
            let k = ChainItemKey::Full(agent.clone(), validation_status, seq, hash);
            let k = MiscMetaKey::chain_item(&k).into();
            self.misc_meta.delete(k)?;
        }
        self.update_activity_status(agent)
    }

    fn register_validation_package(
        &mut self,
        hash: &HeaderHash,
        package: impl IntoIterator<Item = HeaderHash>,
    ) {
        let key: SysMetaKey = hash.clone().into();
        for hash in package {
            self.system_meta.insert(
                PrefixBytesKey::new(key.clone()),
                SysMetaVal::CustomPackage(hash),
            );
        }
    }

    fn deregister_validation_package(&mut self, hash: &HeaderHash) {
        let key: SysMetaKey = hash.clone().into();
        self.system_meta.delete_all(PrefixBytesKey::new(key));
    }

    fn register_activity_status(
        &mut self,
        agent: &AgentPubKey,
        status: ChainStatus,
    ) -> DatabaseResult<()> {
        let new_status = match self.get_activity_status(agent)? {
            Some(prev_status) => add_chain_status(prev_status, status),
            None => Some(status),
        };
        if let Some(s) = new_status {
            let key = MiscMetaKey::chain_status(&agent).into();
            let value = MiscMetaValue::ChainStatus(s);
            self.misc_meta.put(key, value)?;
        }
        Ok(())
    }

    fn deregister_activity_status(&mut self, agent: &AgentPubKey) -> DatabaseResult<()> {
        self.misc_meta
            .delete(MiscMetaKey::chain_status(&agent).into())
    }

    fn register_activity_observed(
        &mut self,
        agent: &AgentPubKey,
        observed: HighestObserved,
    ) -> DatabaseResult<()> {
        if let Some(mut prev_observed) = self.get_activity_observed(agent)? {
            if prev_observed.header_seq > observed.header_seq {
                // If the previous is more recent then don't overwrite
            } else if prev_observed.header_seq == observed.header_seq
                && prev_observed.hash != observed.hash
            {
                // If the observed are the same sequence
                // Combine the hashes and overwrite
                let diff = observed
                    .hash
                    .into_iter()
                    .filter(|h| prev_observed.hash.contains(h))
                    .collect::<Vec<_>>();
                prev_observed.hash.extend(diff);

                let key = MiscMetaKey::chain_observed(&agent).into();
                let value = MiscMetaValue::ChainObserved(prev_observed);
                self.misc_meta.put(key, value)?;
            } else {
                let key = MiscMetaKey::chain_observed(&agent).into();
                let value = MiscMetaValue::ChainObserved(observed);
                self.misc_meta.put(key, value)?;
            }
        } else {
            let key = MiscMetaKey::chain_observed(&agent).into();
            let value = MiscMetaValue::ChainObserved(observed);
            self.misc_meta.put(key, value)?;
        }
        Ok(())
    }

    fn deregister_activity_observed(&mut self, agent: &AgentPubKey) -> DatabaseResult<()> {
        self.misc_meta
            .delete(MiscMetaKey::chain_observed(&agent).into())
    }

    fn get_headers<'r, R: Readable>(
        &'r self,
        r: &'r R,
        entry_hash: EntryHash,
    ) -> DatabaseResult<Box<dyn FallibleIterator<Item = TimedHeaderHash, Error = DatabaseError> + '_>>
    {
        Ok(Box::new(
            fallible_iterator::convert(
                self.system_meta
                    .get(r, &SysMetaKey::from(entry_hash).into())?,
            )
            .filter_map(|h| {
                Ok(match h {
                    SysMetaVal::NewEntry(h) => Some(h),
                    _ => None,
                })
            }),
        ))
    }

    fn get_all_headers<'r, R: Readable>(
        &'r self,
        r: &'r R,
        entry_hash: EntryHash,
    ) -> DatabaseResult<Box<dyn FallibleIterator<Item = TimedHeaderHash, Error = DatabaseError> + '_>>
    {
        Ok(Box::new(
            fallible_iterator::convert(
                self.system_meta
                    .get(r, &SysMetaKey::from(entry_hash).into())?,
            )
            .filter_map(|h| {
                Ok(match h {
                    SysMetaVal::NewEntry(h) => Some(h),
                    SysMetaVal::RejectedNewEntry(h) => Some(h),
                    _ => None,
                })
            }),
        ))
    }

    fn get_rejected_headers<'r, R: Readable>(
        &'r self,
        r: &'r R,
        entry_hash: EntryHash,
    ) -> DatabaseResult<Box<dyn FallibleIterator<Item = TimedHeaderHash, Error = DatabaseError> + '_>>
    {
        Ok(Box::new(
            fallible_iterator::convert(
                self.system_meta
                    .get(r, &SysMetaKey::from(entry_hash).into())?,
            )
            .filter_map(|h| {
                Ok(match h {
                    SysMetaVal::RejectedNewEntry(h) => Some(h),
                    _ => None,
                })
            }),
        ))
    }

    fn get_updates<'r, R: Readable>(
        &'r self,
        r: &'r R,
        hash: AnyDhtHash,
    ) -> DatabaseResult<Box<dyn FallibleIterator<Item = TimedHeaderHash, Error = DatabaseError> + '_>>
    {
        Ok(Box::new(
            fallible_iterator::convert(self.system_meta.get(r, &hash.into())?).filter_map(|h| {
                Ok(match h {
                    SysMetaVal::Update(h) => Some(h),
                    _ => None,
                })
            }),
        ))
    }

    fn get_deletes_on_header<'r, R: Readable>(
        &'r self,
        r: &'r R,
        new_entry_header: HeaderHash,
    ) -> DatabaseResult<Box<dyn FallibleIterator<Item = TimedHeaderHash, Error = DatabaseError> + '_>>
    {
        Ok(Box::new(
            fallible_iterator::convert(
                self.system_meta
                    .get(r, &SysMetaKey::from(new_entry_header).into())?,
            )
            .filter_map(|h| {
                Ok(match h {
                    SysMetaVal::Delete(h) => Some(h),
                    _ => None,
                })
            }),
        ))
    }

    fn get_deletes_on_entry<'r, R: Readable>(
        &'r self,
        r: &'r R,
        entry_hash: EntryHash,
    ) -> DatabaseResult<Box<dyn FallibleIterator<Item = TimedHeaderHash, Error = DatabaseError> + '_>>
    {
        Ok(Box::new(
            fallible_iterator::convert(
                self.system_meta
                    .get(r, &SysMetaKey::from(entry_hash).into())?,
            )
            .filter_map(|h| {
                Ok(match h {
                    SysMetaVal::Delete(h) => Some(h),
                    _ => None,
                })
            }),
        ))
    }

    fn get_activity<'r, R: Readable>(
        &'r self,
        r: &'r R,
        key: ChainItemKey,
    ) -> DatabaseResult<Box<dyn FallibleIterator<Item = TimedHeaderHash, Error = DatabaseError> + '_>>
    {
        let k = MiscMetaKey::chain_item(&key).into();
        Ok(Box::new(self.misc_meta.iter_all_key_matches(r, k)?.map(
            |(k, v)| {
                let k: MiscMetaKey<ChainItemPrefix> =
                    PrefixBytesKey::<P>::from_key_bytes_or_friendly_panic(k).into();
                let header_hash = ChainItemKey::from(k).into();
                let timestamp = MiscMetaValue::chain_item(v);
                let r = TimedHeaderHash {
                    timestamp,
                    header_hash,
                };
                Ok(r)
            },
        )))
    }

    fn get_activity_sequence<'r, R: Readable>(
        &'r self,
        r: &'r R,
        key: ChainItemKey,
    ) -> DatabaseResult<
        Box<dyn FallibleIterator<Item = (u32, HeaderHash), Error = DatabaseError> + '_>,
    > {
        let k = MiscMetaKey::chain_item(&key).into();
        Ok(Box::new(self.misc_meta.iter_all_key_matches(r, k)?.map(
            |(k, _)| {
                let k: MiscMetaKey<ChainItemPrefix> =
                    PrefixBytesKey::<P>::from_key_bytes_or_friendly_panic(k).into();
                let key = ChainItemKey::from(k);
                let sequence = (&key).into();
                let header_hash = key.into();
                Ok((sequence, header_hash))
            },
        )))
    }

    fn get_validation_package<'r, R: Readable>(
        &'r self,
        r: &'r R,
        hash: &HeaderHash,
    ) -> DatabaseResult<Box<dyn FallibleIterator<Item = HeaderHash, Error = DatabaseError> + '_>>
    {
        Ok(Box::new(
            fallible_iterator::convert(
                self.system_meta
                    .get(r, &SysMetaKey::from(hash.clone()).into())?,
            )
            .filter_map(|h| {
                Ok(match h {
                    SysMetaVal::CustomPackage(h) => Some(h),
                    _ => None,
                })
            }),
        ))
    }

    fn get_activity_status(&self, agent: &AgentPubKey) -> DatabaseResult<Option<ChainStatus>> {
        let key = MiscMetaKey::chain_status(&agent).into();
        Ok(fresh_reader!(self.env, |r| self.misc_meta.get(&r, &key))?
            .map(MiscMetaValue::chain_status))
    }

    fn get_activity_observed(
        &self,
        agent: &AgentPubKey,
    ) -> DatabaseResult<Option<HighestObserved>> {
        let key = MiscMetaKey::chain_observed(&agent).into();
        Ok(fresh_reader!(self.env, |r| self.misc_meta.get(&r, &key))?
            .map(MiscMetaValue::chain_observed))
    }

    // TODO: For now this is only checking for deletes
    // Once the validation is finished this should check for that as well
    fn get_dht_status<'r, R: Readable>(
        &self,
        r: &'r R,
        entry_hash: &EntryHash,
    ) -> DatabaseResult<EntryDhtStatus> {
        Ok(self
            .misc_meta
            .get(r, &MiscMetaKey::entry_status(entry_hash).into())?
            .map(MiscMetaValue::entry_status)
            .unwrap_or(EntryDhtStatus::Dead))
    }

    fn get_validation_status<'r, R: Readable>(
        &'r self,
        r: &'r R,
        hash: &HeaderHash,
    ) -> DatabaseResult<DisputedStatus> {
        Ok(fallible_iterator::convert(
            self.system_meta
                .get(r, &SysMetaKey::from(hash.clone()).into())?,
        )
        .filter_map(|h| {
            Ok(match h {
                SysMetaVal::ValidationStatus(s) => Some(s),
                _ => None,
            })
        })
        .collect::<HashSet<_>>()?
        .into())
    }

    fn get_canonical_entry_hash(&self, _entry_hash: EntryHash) -> DatabaseResult<EntryHash> {
        todo!("Cannot implement until redirects are implemented")
    }

    fn get_canonical_header_hash(&self, _header_hash: HeaderHash) -> DatabaseResult<HeaderHash> {
        todo!("Cannot implement until redirects are implemented")
    }

    fn get_link_removes_on_link_add<'r, R: Readable>(
        &'r self,
        r: &'r R,
        link_add: HeaderHash,
    ) -> DatabaseResult<Box<dyn FallibleIterator<Item = TimedHeaderHash, Error = DatabaseError> + '_>>
    {
        Ok(Box::new(
            fallible_iterator::convert(
                self.system_meta
                    .get(r, &SysMetaKey::from(link_add).into())?,
            )
            .filter_map(|h| {
                Ok(match h {
                    SysMetaVal::DeleteLink(h) => Some(h),
                    _ => None,
                })
            }),
        ))
    }

    fn has_any_registered_store_element(&self, hash: &HeaderHash) -> DatabaseResult<bool> {
        fresh_reader!(self.env, |r| DatabaseResult::Ok(
            self.misc_meta
                .contains(&r, &MiscMetaKey::store_element(hash).into())?
                || self
                    .misc_meta
                    .contains(&r, &MiscMetaKey::rejected_store_element(hash).into())?
        ))
    }

    fn has_valid_registered_store_element(&self, hash: &HeaderHash) -> DatabaseResult<bool> {
        fresh_reader!(self.env, |r| self
            .misc_meta
            .contains(&r, &MiscMetaKey::store_element(hash).into()))
    }

    fn has_rejected_registered_store_element(&self, hash: &HeaderHash) -> DatabaseResult<bool> {
        fresh_reader!(self.env, |r| self
            .misc_meta
            .contains(&r, &MiscMetaKey::rejected_store_element(hash).into()))
    }

    fn has_registered_store_entry(
        &self,
        entry_hash: &EntryHash,
        header_hash: &HeaderHash,
    ) -> DatabaseResult<bool> {
        fresh_reader!(self.env, |r| self
            .get_headers(&r, entry_hash.clone())?
            .any(|h| Ok(h.header_hash == *header_hash)))
    }

    fn has_any_registered_store_entry(&self, hash: &EntryHash) -> DatabaseResult<bool> {
        fresh_reader!(self.env, |r| Ok(self
            .get_headers(&r, hash.clone())?
            .next()?
            .is_some()))
    }

    fn env(&self) -> &EnvironmentRead {
        &self.env
    }
}

impl<P: PrefixType> BufferedStore for MetadataBuf<P> {
    type Error = DatabaseError;

    fn flush_to_txn_ref(&mut self, writer: &mut Writer) -> DatabaseResult<()> {
        self.system_meta.flush_to_txn_ref(writer)?;
        self.links_meta.flush_to_txn_ref(writer)?;
        self.misc_meta.flush_to_txn_ref(writer)?;
        Ok(())
    }
}
/// Create an Metadata with a clone of the scratch
/// from another MetadataBuf
impl<P> From<&MetadataBuf<P>> for MetadataBuf<P>
where
    P: PrefixType,
{
    fn from(other: &MetadataBuf<P>) -> Self {
        Self {
            system_meta: (&other.system_meta).into(),
            links_meta: (&other.links_meta).into(),
            misc_meta: (&other.misc_meta).into(),
            env: other.env.clone(),
        }
    }
}<|MERGE_RESOLUTION|>--- conflicted
+++ resolved
@@ -812,7 +812,6 @@
         self.update_entry_dht_status(entry_hash)
     }
 
-<<<<<<< HEAD
     fn register_validation_status(&mut self, hash: HeaderHash, status: ValidationStatus) {
         self.register_raw_on_header(hash, SysMetaVal::ValidationStatus(status))
     }
@@ -821,16 +820,12 @@
         self.deregister_raw_on_header(hash, SysMetaVal::ValidationStatus(status))
     }
 
-    fn register_activity(&mut self, header: &Header) -> DatabaseResult<()> {
-        let key = ChainItemKey::from(header);
-=======
     fn register_activity(
         &mut self,
         header: &Header,
         validation_status: ValidationStatus,
     ) -> DatabaseResult<()> {
         let key = ChainItemKey::new(header, validation_status);
->>>>>>> 60292dc6
         let key = MiscMetaKey::chain_item(&key).into();
         let value = MiscMetaValue::ChainItem(header.timestamp().clone().into());
         self.misc_meta.put(key, value)?;
