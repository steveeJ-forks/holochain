use holo_hash::WasmHash;
use holochain_state::error::{DatabaseError, DatabaseResult};
use holochain_state::exports::SingleStore;
use holochain_state::{
    buffer::CasBufFresh,
    prelude::{BufferedStore, EnvironmentRead},
    transaction::Writer,
};
use holochain_types::dna::wasm::{DnaWasm, DnaWasmHashed};

/// This is where wasm lives
pub struct WasmBuf(CasBufFresh<DnaWasm>);

impl WasmBuf {
    pub fn new(env: EnvironmentRead, wasm_store: SingleStore) -> DatabaseResult<Self> {
        Ok(Self(CasBufFresh::new(env, wasm_store)))
    }

    pub async fn get(&self, wasm_hash: &WasmHash) -> DatabaseResult<Option<DnaWasmHashed>> {
        self.0.get(&wasm_hash).await
    }

    pub fn put(&mut self, v: DnaWasmHashed) {
        self.0.put(v);
    }
}

impl BufferedStore for WasmBuf {
    type Error = DatabaseError;

    fn flush_to_txn(self, writer: &mut Writer) -> DatabaseResult<()> {
        self.0.flush_to_txn(writer)?;
        Ok(())
    }
}

#[cfg(test)]
mod tests {
    use super::*;
    use holo_hash::HasHash;
    use holochain_types::dna::wasm::DnaWasm;

    #[tokio::test(threaded_scheduler)]
    async fn wasm_store_round_trip() -> DatabaseResult<()> {
        use holochain_state::prelude::*;
        holochain_types::observability::test_run().ok();

        // all the stuff needed to have a WasmBuf
        let env = holochain_state::test_utils::test_wasm_env();
        let dbs = env.dbs().await;
<<<<<<< HEAD

=======
>>>>>>> 80957390
        let mut wasm_buf = WasmBuf::new(
            env.clone().into(),
            dbs.get_db(&*holochain_state::db::WASM).unwrap(),
        )
        .unwrap();

        // a wasm
        let wasm =
            DnaWasmHashed::from_content(DnaWasm::from(holochain_wasm_test_utils::TestWasm::Foo))
                .await;

        // a wasm in the WasmBuf
        wasm_buf.put(wasm.clone());
        // a wasm from the WasmBuf
        let ret = wasm_buf.get(&wasm.as_hash()).await.unwrap().unwrap();

        // assert the round trip
        assert_eq!(ret, wasm);

        Ok(())
    }
}<|MERGE_RESOLUTION|>--- conflicted
+++ resolved
@@ -48,10 +48,6 @@
         // all the stuff needed to have a WasmBuf
         let env = holochain_state::test_utils::test_wasm_env();
         let dbs = env.dbs().await;
-<<<<<<< HEAD
-
-=======
->>>>>>> 80957390
         let mut wasm_buf = WasmBuf::new(
             env.clone().into(),
             dbs.get_db(&*holochain_state::db::WASM).unwrap(),
