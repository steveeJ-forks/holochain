--- conflicted
+++ resolved
@@ -723,13 +723,8 @@
 ) {
     let mut store = BTreeMap::new();
     let mut meta_store = BTreeMap::new();
-<<<<<<< HEAD
-    let entry = fixt!(Entry);
+    let entry = EntryFixturator::new(AppEntry).next().unwrap();
     let entry_hash = EntryHashed::from_content_sync(entry.clone()).into_hash();
-=======
-    let entry = EntryFixturator::new(AppEntry).next().unwrap();
-    let entry_hash = EntryHashed::from_content(entry.clone()).await.into_hash();
->>>>>>> 58e6a9bd
     let mut element_create = fixt!(EntryCreate);
     let entry_type = AppEntryTypeFixturator::new(EntryVisibility::Public)
         .map(EntryType::App)
