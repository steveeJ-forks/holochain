--- conflicted
+++ resolved
@@ -381,16 +381,10 @@
 
     #[tokio::test(threaded_scheduler)]
     async fn source_chain_buffer_iter_back() -> SourceChainResult<()> {
-<<<<<<< HEAD
-        let arc = test_cell_env();
+        let test_env = test_cell_env();
+        let arc = test_env.env();
         let env = arc.guard();
         let dbs = arc.dbs();
-=======
-        let test_env = test_cell_env();
-        let arc = test_env.env();
-        let env = arc.guard().await;
-        let dbs = arc.dbs().await;
->>>>>>> 02053829
 
         let (_agent_pubkey, dna_header, dna_entry, agent_header, agent_entry) = fixtures();
 
@@ -458,14 +452,9 @@
 
     #[tokio::test(threaded_scheduler)]
     async fn source_chain_buffer_dump_entries_json() -> SourceChainResult<()> {
-<<<<<<< HEAD
-        let arc = test_cell_env();
-        let env = arc.guard();
-=======
         let test_env = test_cell_env();
         let arc = test_env.env();
-        let env = arc.guard().await;
->>>>>>> 02053829
+        let env = arc.guard();
 
         let (_agent_pubkey, dna_header, dna_entry, agent_header, agent_entry) = fixtures();
 
@@ -503,16 +492,10 @@
 
     #[tokio::test(threaded_scheduler)]
     async fn test_header_cas_roundtrip() {
-<<<<<<< HEAD
-        let arc = test_cell_env();
+        let test_env = test_cell_env();
+        let arc = test_env.env();
         let env = arc.guard();
         let mut store = SourceChainBuf::new(arc.clone().into(), &env).unwrap();
-=======
-        let test_env = test_cell_env();
-        let arc = test_env.env();
-        let env = arc.guard().await;
-        let mut store = SourceChainBuf::new(arc.clone().into(), &env).await.unwrap();
->>>>>>> 02053829
 
         let (_, hashed, _, _, _) = fixtures();
         let header = hashed.into_content();
