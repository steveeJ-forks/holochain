--- conflicted
+++ resolved
@@ -5,20 +5,8 @@
 };
 
 use fallible_iterator::FallibleIterator;
-<<<<<<< HEAD
 use holochain_state::{buffer::BufferedStore, error::DatabaseResult, prelude::*};
-use holochain_types::{
-    address::HeaderAddress, chain_header::ChainHeader, entry::Entry, prelude::*,
-};
-=======
-use holochain_state::{
-    buffer::BufferedStore,
-    db::DbManager,
-    error::DatabaseResult,
-    prelude::{Readable, Writer},
-};
 use holochain_types::{address::HeaderAddress, entry::Entry, prelude::*, Header};
->>>>>>> 5bf5966b
 
 use tracing::*;
 
