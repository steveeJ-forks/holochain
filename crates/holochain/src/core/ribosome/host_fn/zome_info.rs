--- conflicted
+++ resolved
@@ -28,12 +28,7 @@
 pub mod test {
 
     use crate::fixt::ZomeCallHostAccessFixturator;
-<<<<<<< HEAD
     use ::fixt::prelude::*;
-
-=======
-    use fixt::prelude::*;
->>>>>>> 8545bc2d
     use holochain_wasm_test_utils::TestWasm;
     use holochain_zome_types::ZomeInfoOutput;
 
