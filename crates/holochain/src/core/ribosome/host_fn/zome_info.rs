--- conflicted
+++ resolved
@@ -13,30 +13,9 @@
 ) -> Result<ZomeInfo, WasmError> {
     match HostFnAccess::from(&call_context.host_context()) {
         HostFnAccess{ bindings_deterministic: Permission::Allow, .. } => {
-<<<<<<< HEAD
             ribosome.zome_info(call_context.zome.clone()).map_err(|e| match e {
                 RibosomeError::WasmError(wasm_error) => wasm_error,
                 other_error => WasmError::Host(other_error.to_string()),
-=======
-            Ok(ZomeInfo {
-                name: call_context.zome.zome_name().clone(),
-                id: ribosome
-                    .zome_to_id(&call_context.zome)
-                    .expect("Failed to get ID for current zome"),
-                // @TODO implement properties for zomes.
-                properties: SerializedBytes::default(),
-                entry_defs: {
-                    match ribosome.run_entry_defs(EntryDefsHostAccess, EntryDefsInvocation).map_err(|e| WasmError::Host(e.to_string()))? {
-                        EntryDefsResult::Err(zome, error_string) => return Err(WasmError::Host(format!("{}: {}", zome, error_string))),
-                        EntryDefsResult::Defs(defs) => {
-                            match defs.get(call_context.zome.zome_name()) {
-                                Some(entry_defs) => entry_defs.clone(),
-                                None => Vec::new().into(),
-                            }
-                        },
-                    }
-                },
->>>>>>> 42fb6294
             })
         },
         _ => unreachable!(),
@@ -93,14 +72,14 @@
         assert_eq!(
             zome_info.extern_fns,
             vec![
+                FunctionName::new("__allocate"),
+                FunctionName::new("__data_end"),
+                FunctionName::new("__deallocate"),
+                FunctionName::new("__heap_base"),
+                FunctionName::new("assert_indexes"),
+                FunctionName::new("entry_defs"),
                 FunctionName::new("memory"),
-                FunctionName::new("entry_defs"),
-                FunctionName::new("assert_indexes"),
                 FunctionName::new("zome_info"),
-                FunctionName::new("__allocate"),
-                FunctionName::new("__deallocate"),
-                FunctionName::new("__data_end"),
-                FunctionName::new("__heap_base"),
             ],
         );
     }
