use crate::core::ribosome::error::RibosomeResult;
use crate::core::ribosome::CallContext;
use crate::core::ribosome::RibosomeT;
use holochain_crypto::crypto_init_sodium;
use holochain_crypto::crypto_randombytes_buf;
use holochain_crypto::crypto_secure_buffer;
use holochain_crypto::DynCryptoBytes;
use holochain_zome_types::bytes::Bytes;
use holochain_zome_types::RandomBytesInput;
use holochain_zome_types::RandomBytesOutput;
use std::sync::Arc;

/// return n crypto secure random bytes from the standard holochain crypto lib
pub fn random_bytes(
<<<<<<< HEAD
    _ribosome: Arc<impl RibosomeT>,
    _host_context: Arc<CallContext>,
=======
    _ribosome: Arc<WasmRibosome>,
    _call_context: Arc<CallContext>,
>>>>>>> 74836064
    input: RandomBytesInput,
) -> RibosomeResult<RandomBytesOutput> {
    let _ = crypto_init_sodium();
    let mut buf: DynCryptoBytes = crypto_secure_buffer(input.into_inner() as _)?;

    tokio_safe_block_on::tokio_safe_block_forever_on(async {
        crypto_randombytes_buf(&mut buf).await
    })?;

    let random_bytes = buf.read();

    Ok(RandomBytesOutput::new(Bytes::from(random_bytes.to_vec())))
}

#[cfg(test)]
#[cfg(feature = "slow_tests")]
pub mod wasm_test {
    use crate::core::ribosome::host_fn::random_bytes::random_bytes;
    use crate::core::state::workspace::Workspace;
    use crate::fixt::CallContextFixturator;
    use crate::fixt::WasmRibosomeFixturator;
    use crate::fixt::ZomeCallHostAccessFixturator;
    use fixt::prelude::*;
    use holochain_state::env::ReadManager;
    use holochain_wasm_test_utils::TestWasm;
    use holochain_zome_types::RandomBytesInput;
    use holochain_zome_types::RandomBytesOutput;
    use std::convert::TryInto;
    use std::sync::Arc;

    #[tokio::test(threaded_scheduler)]
    /// we can get some random data out of the fn directly
    async fn random_bytes_test() {
        let ribosome = WasmRibosomeFixturator::new(crate::fixt::curve::Zomes(vec![]))
            .next()
            .unwrap();
        let call_context = CallContextFixturator::new(fixt::Unpredictable)
            .next()
            .unwrap();
        const LEN: usize = 10;
        let input = RandomBytesInput::new(LEN.try_into().unwrap());

        let output: RandomBytesOutput =
            random_bytes(Arc::new(ribosome), Arc::new(call_context), input).unwrap();

        println!("{:?}", output);

        assert_ne!(&[0; LEN], output.into_inner().as_ref(),);
    }

    #[tokio::test(threaded_scheduler)]
    /// we can get some random data out of the fn via. a wasm call
    async fn ribosome_random_bytes_test() {
        let env = holochain_state::test_utils::test_cell_env();
        let dbs = env.dbs().await;
        let env_ref = env.guard().await;
        let reader = env_ref.reader().unwrap();
        let mut workspace = crate::core::workflow::InvokeZomeWorkspace::new(&reader, &dbs).unwrap();

        let (_g, raw_workspace) = crate::core::workflow::unsafe_invoke_zome_workspace::UnsafeInvokeZomeWorkspace::from_mut(&mut workspace);

        const LEN: usize = 5;
        let mut host_access = fixt!(ZomeCallHostAccess);
        host_access.workspace = raw_workspace;
        let output: RandomBytesOutput = crate::call_test_ribosome!(
            host_access,
            TestWasm::Imports,
            "random_bytes",
            RandomBytesInput::new(5 as _)
        );
        assert_ne!(&[0; LEN], output.into_inner().as_ref(),);
    }
}<|MERGE_RESOLUTION|>--- conflicted
+++ resolved
@@ -12,13 +12,8 @@
 
 /// return n crypto secure random bytes from the standard holochain crypto lib
 pub fn random_bytes(
-<<<<<<< HEAD
     _ribosome: Arc<impl RibosomeT>,
-    _host_context: Arc<CallContext>,
-=======
-    _ribosome: Arc<WasmRibosome>,
     _call_context: Arc<CallContext>,
->>>>>>> 74836064
     input: RandomBytesInput,
 ) -> RibosomeResult<RandomBytesOutput> {
     let _ = crypto_init_sodium();
