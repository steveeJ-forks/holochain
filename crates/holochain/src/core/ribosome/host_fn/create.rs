use crate::core::ribosome::error::RibosomeError;
use crate::core::ribosome::guest_callback::entry_defs::EntryDefsInvocation;
use crate::core::ribosome::guest_callback::entry_defs::EntryDefsResult;
use crate::core::ribosome::CallContext;
use crate::core::ribosome::RibosomeT;
use holochain_wasmer_host::prelude::WasmError;
use crate::core::ribosome::HostFnAccess;

use holochain_types::prelude::*;
use std::sync::Arc;

/// create element
#[allow(clippy::extra_unused_lifetimes)]
pub fn create<'a>(
    ribosome: Arc<impl RibosomeT>,
    call_context: Arc<CallContext>,
    input: EntryWithDefId,
) -> Result<HeaderHash, WasmError> {
<<<<<<< HEAD
    // build the entry hash
    let entry_hash =
    EntryHash::with_data_sync(AsRef::<Entry>::as_ref(&input));

    // extract the zome position
    let header_zome_id = ribosome
        .zome_to_id(&call_context.zome)
        .expect("Failed to get ID for current zome");

    // extract the entry defs for a zome
    let entry_type = match AsRef::<EntryDefId>::as_ref(&input) {
        EntryDefId::App(entry_def_id) => {
            let (header_entry_def_id, entry_visibility) = extract_entry_def(
                ribosome,
                call_context.clone(),
                entry_def_id.to_owned().into(),
            )?;
            let app_entry_type =
                AppEntryType::new(header_entry_def_id, header_zome_id, entry_visibility);
            EntryType::App(app_entry_type)
        }
        EntryDefId::CapGrant => EntryType::CapGrant,
        EntryDefId::CapClaim => EntryType::CapClaim,
    };

    // build a header for the entry being committed
    let header_builder = builder::Create {
        entry_type,
        entry_hash,
    };

    // return the hash of the committed entry
    // note that validation is handled by the workflow
    // if the validation fails this commit will be rolled back by virtue of the DB transaction
    // being atomic
    let entry = AsRef::<Entry>::as_ref(&input).to_owned();
    tokio_helper::block_forever_on(async move {
        // push the header and the entry into the source chain
        let header_hash = call_context
            .host_context
            .workspace()
            .source_chain()
            .put(header_builder, Some(entry))
            .await
            .map_err(|source_chain_error| WasmError::Host(source_chain_error.to_string()))?;
        Ok(header_hash)
    })
=======
    match HostFnAccess::from(&call_context.host_access()) {
        HostFnAccess{ write_workspace: Permission::Allow, .. } => {
            // build the entry hash
            let async_entry = AsRef::<Entry>::as_ref(&input).to_owned();
            let entry_hash =
                holochain_types::entry::EntryHashed::from_content_sync(async_entry).into_hash();

            // extract the zome position
            let header_zome_id = ribosome
                .zome_to_id(&call_context.zome)
                .expect("Failed to get ID for current zome");

            // extract the entry defs for a zome
            let entry_type = match AsRef::<EntryDefId>::as_ref(&input) {
                EntryDefId::App(entry_def_id) => {
                    let (header_entry_def_id, entry_visibility) = extract_entry_def(
                        ribosome,
                        call_context.clone(),
                        entry_def_id.to_owned().into(),
                    )?;
                    let app_entry_type =
                        AppEntryType::new(header_entry_def_id, header_zome_id, entry_visibility);
                    EntryType::App(app_entry_type)
                }
                EntryDefId::CapGrant => EntryType::CapGrant,
                EntryDefId::CapClaim => EntryType::CapClaim,
            };

            // build a header for the entry being committed
            let header_builder = builder::Create {
                entry_type,
                entry_hash,
            };

            // return the hash of the committed entry
            // note that validation is handled by the workflow
            // if the validation fails this commit will be rolled back by virtue of the DB transaction
            // being atomic
            let entry = AsRef::<Entry>::as_ref(&input).to_owned();
            tokio_helper::block_forever_on(async move {
                // push the header and the entry into the source chain
                let header_hash = call_context
                    .host_access
                    .workspace()
                    .source_chain()
                    .put(header_builder, Some(entry))
                    .await
                    .map_err(|source_chain_error| WasmError::Host(source_chain_error.to_string()))?;
                Ok(header_hash)
            })
        },
        _ => unreachable!(),
    }
>>>>>>> 8431d6e2
}

pub fn extract_entry_def(
    ribosome: Arc<impl RibosomeT>,
    call_context: Arc<CallContext>,
    entry_def_id: EntryDefId,
) -> Result<(holochain_zome_types::header::EntryDefIndex, EntryVisibility), WasmError> {
    let app_entry_type = match ribosome
        .run_entry_defs((&call_context.host_context).into(), EntryDefsInvocation)
        .map_err(|ribosome_error| WasmError::Host(ribosome_error.to_string()))?
    {
        // the ribosome returned some defs
        EntryDefsResult::Defs(defs) => {
            let maybe_entry_defs = defs.get(call_context.zome.zome_name());
            match maybe_entry_defs {
                // convert the entry def id string into a numeric position in the defs
                Some(entry_defs) => {
                    entry_defs.entry_def_index_from_id(entry_def_id.clone()).map(|index| {
                        // build an app entry type from the entry def at the found position
                        (index, entry_defs[index.0 as usize].visibility)
                                                      })
                }
                None => None,
            }
        }
        _ => None,
    };
    match app_entry_type {
        Some(app_entry_type) => Ok(app_entry_type),
        None => Err(WasmError::Host(
            RibosomeError::EntryDefs(
                call_context.zome.zome_name().clone(),
                format!("entry def not found for {:?}", entry_def_id),
            )
            .to_string(),
        )),
    }
}

#[cfg(test)]
#[cfg(feature = "slow_tests")]
pub mod wasm_test {
    use super::create;
    use crate::conductor::api::ZomeCall;
    use crate::fixt::*;
    use crate::test_utils::setup_app;
    use ::fixt::prelude::*;
    use hdk::prelude::*;
    use holo_hash::AnyDhtHash;
    use holo_hash::EntryHash;
    use holochain_state::host_fn_workspace::HostFnWorkspace;
    use holochain_state::source_chain::SourceChainResult;
    use holochain_types::prelude::*;
    use holochain_types::test_utils::fake_agent_pubkey_1;
    use holochain_types::test_utils::fake_agent_pubkey_2;
    use holochain_wasm_test_utils::TestWasm;
    use observability;
    use std::sync::Arc;

    #[tokio::test(flavor = "multi_thread")]
    /// we can get an entry hash out of the fn directly
    async fn create_entry_test<'a>() {
        // test workspace boilerplate
        let test_env = holochain_state::test_utils::test_cell_env();
        let test_cache = holochain_state::test_utils::test_cache_env();
        let env = test_env.env();
        let author = fake_agent_pubkey_1();
        crate::test_utils::fake_genesis(env.clone()).await.unwrap();
        let workspace = HostFnWorkspace::new(env.clone(), test_cache.env(), author).await.unwrap();

        let ribosome =
            RealRibosomeFixturator::new(crate::fixt::curve::Zomes(vec![TestWasm::Create]))
                .next()
                .unwrap();
        let mut call_context = CallContextFixturator::new(Unpredictable).next().unwrap();
        call_context.zome = TestWasm::Create.into();
        let mut host_access = fixt!(ZomeCallHostAccess);
        host_access.workspace = workspace.clone();
        call_context.host_context = host_access.into();
        let app_entry = EntryFixturator::new(AppEntry).next().unwrap();
        let entry_def_id = EntryDefId::App("post".into());
        let input = EntryWithDefId::new(entry_def_id, app_entry.clone());

        let output = create(Arc::new(ribosome), Arc::new(call_context), input).unwrap();

        // the chain head should be the committed entry header
        let chain_head = tokio_helper::block_forever_on(async move {
            SourceChainResult::Ok(workspace.source_chain().chain_head()?.0)
        })
        .unwrap();

        assert_eq!(chain_head, output);
    }

    #[tokio::test(flavor = "multi_thread")]
    async fn ribosome_create_entry_test<'a>() {
        observability::test_run().ok();
        // test workspace boilerplate
        let test_env = holochain_state::test_utils::test_cell_env();
        let test_cache = holochain_state::test_utils::test_cache_env();
        let env = test_env.env();
        let author = fake_agent_pubkey_1();
        crate::test_utils::fake_genesis(env.clone()).await.unwrap();
        let workspace = HostFnWorkspace::new(env.clone(), test_cache.env(), author).await.unwrap();
        let mut host_access = fixt!(ZomeCallHostAccess);
        host_access.workspace = workspace.clone();

        // get the result of a commit entry
        let output: HeaderHash =
            crate::call_test_ribosome!(host_access, TestWasm::Create, "create_entry", ()).unwrap();

        // the chain head should be the committed entry header
        let chain_head = tokio_helper::block_forever_on(async move {
            SourceChainResult::Ok(workspace.source_chain().chain_head()?.0)
        })
        .unwrap();

        assert_eq!(&chain_head, &output);

        let round: Option<Element> =
            crate::call_test_ribosome!(host_access, TestWasm::Create, "get_entry", ()).unwrap();

        let bytes: Vec<u8> = match round.and_then(|el| el.into()) {
            Some(holochain_zome_types::entry::Entry::App(entry_bytes)) => {
                entry_bytes.bytes().to_vec()
            }
            other => panic!("unexpected output: {:?}", other),
        };
        // this should be the content "foo" of the committed post
        assert_eq!(vec![163, 102, 111, 111], bytes);
    }

    #[tokio::test(flavor = "multi_thread")]
    #[ignore = "david.b (this test is flaky)"]
    // maackle: this consistently passes for me with n = 37
    //          but starts to randomly lock up at n = 38,
    //          and fails consistently for higher values
    async fn multiple_create_entry_limit_test() {
        observability::test_run().unwrap();
        let dna_file = DnaFile::new(
            DnaDef {
                name: "create_multi_test".to_string(),
                uid: "ba1d046d-ce29-4778-914b-47e6010d2faf".to_string(),
                properties: SerializedBytes::try_from(()).unwrap(),
                zomes: vec![TestWasm::MultipleCalls.into()].into(),
            },
            vec![TestWasm::MultipleCalls.into()],
        )
        .await
        .unwrap();

        // //////////
        // END DNA
        // //////////

        // ///////////
        // START ALICE
        // ///////////

        let alice_agent_id = fake_agent_pubkey_1();
        let alice_cell_id = CellId::new(dna_file.dna_hash().to_owned(), alice_agent_id.clone());
        let alice_installed_cell = InstalledCell::new(alice_cell_id.clone(), "alice_handle".into());

        // /////////
        // END ALICE
        // /////////

        // /////////
        // START BOB
        // /////////

        let bob_agent_id = fake_agent_pubkey_2();
        let bob_cell_id = CellId::new(dna_file.dna_hash().to_owned(), bob_agent_id.clone());
        let bob_installed_cell = InstalledCell::new(bob_cell_id.clone(), "bob_handle".into());

        // ///////
        // END BOB
        // ///////

        // ///////////////
        // START CONDUCTOR
        // ///////////////

        let (_tmpdir, _app_api, handle) = setup_app(
            vec![(
                "APPropriated",
                vec![(alice_installed_cell, None), (bob_installed_cell, None)],
            )],
            vec![dna_file.clone()],
        )
        .await;

        // /////////////
        // END CONDUCTOR
        // /////////////

        // ALICE DOING A CALL

        let n = 50_u32;

        // alice create a bunch of entries
        let output = handle
            .call_zome(ZomeCall {
                cell_id: alice_cell_id.clone(),
                zome_name: TestWasm::MultipleCalls.into(),
                cap: None,
                fn_name: "create_entry_multiple".into(),
                payload: ExternIO::encode(n).unwrap(),
                provenance: alice_agent_id.clone(),
            })
            .await
            .unwrap()
            .unwrap();
        assert_eq!(output, ZomeCallResponse::Ok(ExternIO::encode(()).unwrap()));

        // bob get the entries
        let output = handle
            .call_zome(ZomeCall {
                cell_id: alice_cell_id,
                zome_name: TestWasm::MultipleCalls.into(),
                cap: None,
                fn_name: "get_entry_multiple".into(),
                payload: ExternIO::encode(n).unwrap(),
                provenance: alice_agent_id,
            })
            .await
            .unwrap()
            .unwrap();

        // check the vals
        let mut expected = vec![];
        for i in 0..n {
            expected.append(&mut i.to_le_bytes().to_vec());
        }
        assert_eq!(
            output,
            ZomeCallResponse::Ok(ExternIO::encode(expected).unwrap())
        );

        let shutdown = handle.take_shutdown_handle().await.unwrap();
        handle.shutdown().await;
        shutdown.await.unwrap().unwrap();
    }

    #[tokio::test(flavor = "multi_thread")]
    async fn test_serialize_bytes_hash() {
        observability::test_run().ok();
        #[derive(Default, SerializedBytes, Serialize, Deserialize, Debug)]
        #[repr(transparent)]
        #[serde(transparent)]
        struct Post(String);
        impl TryFrom<&Post> for Entry {
            type Error = EntryError;
            fn try_from(post: &Post) -> Result<Self, Self::Error> {
                Entry::app(post.try_into()?)
            }
        }

        // This is normal trip that works as expected
        let entry: Entry = (&Post("foo".into())).try_into().unwrap();
        let entry_hash = EntryHash::with_data_sync(&entry);
        assert_eq!(
            "uhCEkPjYXxw4ztKx3wBsxzm-q3Rfoy1bXWbIQohifqC3_HNle3-SO",
            &entry_hash.to_string()
        );
        let sb: SerializedBytes = entry_hash.try_into().unwrap();
        let entry_hash: EntryHash = sb.try_into().unwrap();
        assert_eq!(
            "uhCEkPjYXxw4ztKx3wBsxzm-q3Rfoy1bXWbIQohifqC3_HNle3-SO",
            &entry_hash.to_string()
        );

        // Now I can convert to AnyDhtHash
        let any_hash: AnyDhtHash = entry_hash.clone().into();
        assert_eq!(
            "uhCEkPjYXxw4ztKx3wBsxzm-q3Rfoy1bXWbIQohifqC3_HNle3-SO",
            &entry_hash.to_string()
        );

        // The trip works as expected
        let sb: SerializedBytes = any_hash.try_into().unwrap();
        tracing::debug!(any_sb = ?sb);
        let any_hash: AnyDhtHash = sb.try_into().unwrap();
        assert_eq!(
            "uhCEkPjYXxw4ztKx3wBsxzm-q3Rfoy1bXWbIQohifqC3_HNle3-SO",
            &any_hash.to_string()
        );

        // Converting directly works
        let any_hash: AnyDhtHash = entry_hash.clone().try_into().unwrap();
        assert_eq!(
            "uhCEkPjYXxw4ztKx3wBsxzm-q3Rfoy1bXWbIQohifqC3_HNle3-SO",
            &any_hash.to_string()
        );
    }
}<|MERGE_RESOLUTION|>--- conflicted
+++ resolved
@@ -16,37 +16,38 @@
     call_context: Arc<CallContext>,
     input: EntryWithDefId,
 ) -> Result<HeaderHash, WasmError> {
-<<<<<<< HEAD
+    match HostFnAccess::from(&call_context.host_access()) {
+        HostFnAccess{ write_workspace: Permission::Allow, .. } => {
     // build the entry hash
     let entry_hash =
     EntryHash::with_data_sync(AsRef::<Entry>::as_ref(&input));
 
-    // extract the zome position
-    let header_zome_id = ribosome
-        .zome_to_id(&call_context.zome)
-        .expect("Failed to get ID for current zome");
-
-    // extract the entry defs for a zome
-    let entry_type = match AsRef::<EntryDefId>::as_ref(&input) {
-        EntryDefId::App(entry_def_id) => {
-            let (header_entry_def_id, entry_visibility) = extract_entry_def(
-                ribosome,
-                call_context.clone(),
-                entry_def_id.to_owned().into(),
-            )?;
-            let app_entry_type =
-                AppEntryType::new(header_entry_def_id, header_zome_id, entry_visibility);
-            EntryType::App(app_entry_type)
-        }
-        EntryDefId::CapGrant => EntryType::CapGrant,
-        EntryDefId::CapClaim => EntryType::CapClaim,
-    };
-
-    // build a header for the entry being committed
-    let header_builder = builder::Create {
-        entry_type,
-        entry_hash,
-    };
+            // extract the zome position
+            let header_zome_id = ribosome
+                .zome_to_id(&call_context.zome)
+                .expect("Failed to get ID for current zome");
+
+            // extract the entry defs for a zome
+            let entry_type = match AsRef::<EntryDefId>::as_ref(&input) {
+                EntryDefId::App(entry_def_id) => {
+                    let (header_entry_def_id, entry_visibility) = extract_entry_def(
+                        ribosome,
+                        call_context.clone(),
+                        entry_def_id.to_owned().into(),
+                    )?;
+                    let app_entry_type =
+                        AppEntryType::new(header_entry_def_id, header_zome_id, entry_visibility);
+                    EntryType::App(app_entry_type)
+                }
+                EntryDefId::CapGrant => EntryType::CapGrant,
+                EntryDefId::CapClaim => EntryType::CapClaim,
+            };
+
+            // build a header for the entry being committed
+            let header_builder = builder::Create {
+                entry_type,
+                entry_hash,
+            };
 
     // return the hash of the committed entry
     // note that validation is handled by the workflow
@@ -64,61 +65,9 @@
             .map_err(|source_chain_error| WasmError::Host(source_chain_error.to_string()))?;
         Ok(header_hash)
     })
-=======
-    match HostFnAccess::from(&call_context.host_access()) {
-        HostFnAccess{ write_workspace: Permission::Allow, .. } => {
-            // build the entry hash
-            let async_entry = AsRef::<Entry>::as_ref(&input).to_owned();
-            let entry_hash =
-                holochain_types::entry::EntryHashed::from_content_sync(async_entry).into_hash();
-
-            // extract the zome position
-            let header_zome_id = ribosome
-                .zome_to_id(&call_context.zome)
-                .expect("Failed to get ID for current zome");
-
-            // extract the entry defs for a zome
-            let entry_type = match AsRef::<EntryDefId>::as_ref(&input) {
-                EntryDefId::App(entry_def_id) => {
-                    let (header_entry_def_id, entry_visibility) = extract_entry_def(
-                        ribosome,
-                        call_context.clone(),
-                        entry_def_id.to_owned().into(),
-                    )?;
-                    let app_entry_type =
-                        AppEntryType::new(header_entry_def_id, header_zome_id, entry_visibility);
-                    EntryType::App(app_entry_type)
-                }
-                EntryDefId::CapGrant => EntryType::CapGrant,
-                EntryDefId::CapClaim => EntryType::CapClaim,
-            };
-
-            // build a header for the entry being committed
-            let header_builder = builder::Create {
-                entry_type,
-                entry_hash,
-            };
-
-            // return the hash of the committed entry
-            // note that validation is handled by the workflow
-            // if the validation fails this commit will be rolled back by virtue of the DB transaction
-            // being atomic
-            let entry = AsRef::<Entry>::as_ref(&input).to_owned();
-            tokio_helper::block_forever_on(async move {
-                // push the header and the entry into the source chain
-                let header_hash = call_context
-                    .host_access
-                    .workspace()
-                    .source_chain()
-                    .put(header_builder, Some(entry))
-                    .await
-                    .map_err(|source_chain_error| WasmError::Host(source_chain_error.to_string()))?;
-                Ok(header_hash)
-            })
         },
         _ => unreachable!(),
     }
->>>>>>> 8431d6e2
 }
 
 pub fn extract_entry_def(
