--- conflicted
+++ resolved
@@ -228,10 +228,7 @@
     #[cfg(feature = "slow_tests")]
     #[ignore = "flakey, line 422 gets 7 instead of 6"]
     async fn lock_chain() {
-        use crate::sweettest::SweetAgents;
-
         observability::test_run().ok();
-<<<<<<< HEAD
         let RibosomeTestFixture {
             conductor,
             alice,
@@ -240,28 +237,6 @@
             bob_pubkey,
             ..
         } = RibosomeTestFixture::new(TestWasm::CounterSigning).await;
-=======
-        let (dna_file, _) = SweetDnaFile::unique_from_test_wasms(vec![TestWasm::CounterSigning])
-            .await
-            .unwrap();
-
-        let mut conductor = SweetConductor::from_standard_config().await;
-
-        let (alice_pubkey, bob_pubkey) = SweetAgents::two(conductor.keystore()).await;
-
-        let apps = conductor
-            .setup_app_for_agents(
-                "app-",
-                &[alice_pubkey.clone(), bob_pubkey.clone()],
-                &[dna_file.into()],
-            )
-            .await
-            .unwrap();
-
-        let ((alice,), (bobbo,)) = apps.into_tuples();
-        let alice = alice.zome(TestWasm::CounterSigning);
-        let bobbo = bobbo.zome(TestWasm::CounterSigning);
->>>>>>> 68160ce9
 
         // Before the preflight creation of things should work.
         let _: HeaderHash = conductor.call(&alice, "create_a_thing", ()).await;
@@ -426,12 +401,7 @@
             )
             .await;
         let _: HeaderHash = conductor.call(&alice, "create_a_thing", ()).await;
-<<<<<<< HEAD
         let _: HeaderHash = conductor.call(&bob, "create_a_thing", ()).await;
-        tokio::time::sleep(std::time::Duration::from_millis(1000)).await;
-=======
-        let _: HeaderHash = conductor.call(&bobbo, "create_a_thing", ()).await;
->>>>>>> 68160ce9
 
         // Header get must not error.
         let countersigned_header_bob: SignedHeaderHashed = conductor
