--- conflicted
+++ resolved
@@ -25,10 +25,7 @@
     };
     use ::fixt::prelude::*;
     use hdk3::prelude::*;
-<<<<<<< HEAD
-=======
     use holochain_lmdb::test_utils::test_environments;
->>>>>>> c305fe35
     use holochain_types::fixt::CapSecretFixturator;
     use holochain_types::test_utils::fake_agent_pubkey_1;
     use holochain_types::test_utils::fake_agent_pubkey_2;
