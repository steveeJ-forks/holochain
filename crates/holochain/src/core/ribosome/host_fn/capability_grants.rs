--- conflicted
+++ resolved
@@ -17,13 +17,8 @@
 #[cfg(feature = "slow_tests")]
 pub mod wasm_test {
     use crate::fixt::ZomeCallHostAccessFixturator;
-<<<<<<< HEAD
-    use crate::test_utils::sweetest::SweetDnaFile;
-    use crate::{conductor::ConductorBuilder, test_utils::sweetest::SweetConductor};
-=======
     use crate::{conductor::ConductorBuilder, sweettest::SweetConductor};
-    use crate::{core::workflow::call_zome_workflow::CallZomeWorkspace, sweettest::SweetDnaFile};
->>>>>>> 35f06274
+    use crate::{sweettest::SweetDnaFile};
     use ::fixt::prelude::*;
     use hdk::prelude::*;
     use holochain_state::host_fn_workspace::HostFnWorkspace;
