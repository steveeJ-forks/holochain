--- conflicted
+++ resolved
@@ -29,22 +29,14 @@
     async fn ribosome_capability_secret_test<'a>() {
         holochain_types::observability::test_run().ok();
         // test workspace boilerplate
-<<<<<<< HEAD
-        let env = holochain_state::test_utils::test_cell_env();
+        let test_env = holochain_state::test_utils::test_cell_env();
+        let env = test_env.env();
         let dbs = env.dbs();
         let mut workspace = crate::core::workflow::call_zome_workflow::CallZomeWorkspace::new(
             env.clone().into(),
             &dbs,
         )
         .unwrap();
-=======
-        let test_env = holochain_state::test_utils::test_cell_env();
-        let env = test_env.env();
-        let dbs = env.dbs().await;
-        let mut workspace = CallZomeWorkspace::new(env.clone().into(), &dbs)
-            .await
-            .unwrap();
->>>>>>> 02053829
 
         crate::core::workflow::fake_genesis(&mut workspace.source_chain)
             .await
@@ -66,10 +58,8 @@
         // test workspace boilerplate
         let test_env = holochain_state::test_utils::test_cell_env();
         let env = test_env.env();
-        let dbs = env.dbs().await;
-        let mut workspace = CallZomeWorkspace::new(env.clone().into(), &dbs)
-            .await
-            .unwrap();
+        let dbs = env.dbs();
+        let mut workspace = CallZomeWorkspace::new(env.clone().into(), &dbs).unwrap();
 
         crate::core::workflow::fake_genesis(&mut workspace.source_chain)
             .await
