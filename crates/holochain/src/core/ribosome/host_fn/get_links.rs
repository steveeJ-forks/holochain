use crate::core::ribosome::error::{RibosomeError, RibosomeResult};
use crate::core::{
<<<<<<< HEAD
    ribosome::{HostContext, RibosomeT},
    state::metadata::LinkMetaKey,
=======
    ribosome::{CallContext, RibosomeT},
    state::metadata::{LinkMetaKey, LinkMetaVal},
>>>>>>> de57c78e
    workflow::InvokeZomeWorkspace,
};
use futures::future::FutureExt;
use holochain_state::error::DatabaseResult;
use holochain_zome_types::link::Link;
use holochain_zome_types::GetLinksInput;
use holochain_zome_types::GetLinksOutput;
use must_future::MustBoxFuture;
use std::sync::Arc;

#[allow(clippy::extra_unused_lifetimes)]
pub fn get_links<'a>(
    ribosome: Arc<impl RibosomeT>,
    call_context: Arc<CallContext>,
    input: GetLinksInput,
) -> RibosomeResult<GetLinksOutput> {
    let (base_address, tag) = input.into_inner();

    // Get zome id
    let zome_id: holochain_types::header::ZomeId = match ribosome
        .dna_file()
        .dna
        .zomes
        .iter()
        .position(|(name, _)| name == &call_context.zome_name)
    {
        Some(index) => holochain_types::header::ZomeId::from(index as u8),
        None => Err(RibosomeError::ZomeNotExists(call_context.zome_name.clone()))?,
    };

    // Get the network from the context
    let network = call_context.host_access.network().clone();

    let call =
<<<<<<< HEAD
        |workspace: &'a InvokeZomeWorkspace| -> MustBoxFuture<'a, DatabaseResult<Vec<Link>>> {
=======
        |workspace: &'a mut InvokeZomeWorkspace| -> MustBoxFuture<'a, DatabaseResult<Vec<LinkMetaVal>>> {
>>>>>>> de57c78e
            async move {
                let cascade = workspace.cascade(network);

                // Create the key
                let key = match tag.as_ref() {
                    Some(tag) => LinkMetaKey::BaseZomeTag(&base_address, zome_id, tag),
                    None => LinkMetaKey::BaseZome(&base_address, zome_id),
                };

                // Get te links from the dht
                cascade.dht_get_links(&key).await
            }
            .boxed()
            .into()
        };

    let links = tokio_safe_block_on::tokio_safe_block_forever_on(async move {
        unsafe { call_context.host_access.workspace().apply_mut(call).await }
    })??;

    Ok(GetLinksOutput::new(links.into()))
}

#[cfg(test)]
#[cfg(feature = "slow_tests")]
pub mod slow_tests {
    use crate::core::queue_consumer::TriggerSender;
    use crate::core::state::workspace::Workspace;
    use crate::core::workflow::integrate_dht_ops_workflow::{
        integrate_dht_ops_workflow, IntegrateDhtOpsWorkspace,
    };
    use crate::core::workflow::produce_dht_ops_workflow::{
        produce_dht_ops_workflow, ProduceDhtOpsWorkspace,
    };
    use crate::fixt::ZomeCallHostAccessFixturator;
    use fixt::prelude::*;
    use hdk3::prelude::*;
    use holochain_state::env::ReadManager;
    use holochain_wasm_test_utils::TestWasm;
    use test_wasm_common::*;

    #[tokio::test(threaded_scheduler)]
    async fn ribosome_entry_hash_path_ls() {
        let env = holochain_state::test_utils::test_cell_env();
        let dbs = env.dbs().await;
        let env_ref = env.guard().await;

        {
            let reader = env_ref.reader().unwrap();
            let mut workspace =
                crate::core::workflow::InvokeZomeWorkspace::new(&reader, &dbs).unwrap();

            // commits fail validation if we don't do genesis
            crate::core::workflow::fake_genesis(&mut workspace.source_chain)
                .await
                .unwrap();

            // ensure foo.bar twice to ensure idempotency
            let _: () = {
                let (_g, raw_workspace) = crate::core::workflow::unsafe_invoke_zome_workspace::UnsafeInvokeZomeWorkspace::from_mut(&mut workspace);
                let mut host_access = fixt!(ZomeCallHostAccess);
                host_access.workspace = raw_workspace;
                crate::call_test_ribosome!(
                    host_access,
                    TestWasm::HashPath,
                    "ensure",
                    TestString::from("foo.bar".to_string())
                )
            };
            let _: () = {
                let (_g, raw_workspace) = crate::core::workflow::unsafe_invoke_zome_workspace::UnsafeInvokeZomeWorkspace::from_mut(&mut workspace);
                let mut host_access = fixt!(ZomeCallHostAccess);
                host_access.workspace = raw_workspace;
                crate::call_test_ribosome!(
                    host_access,
                    TestWasm::HashPath,
                    "ensure",
                    TestString::from("foo.bar".to_string())
                )
            };

            // ensure foo.baz
            let _: () = {
                let (_g, raw_workspace) = crate::core::workflow::unsafe_invoke_zome_workspace::UnsafeInvokeZomeWorkspace::from_mut(&mut workspace);
                let mut host_access = fixt!(ZomeCallHostAccess);
                host_access.workspace = raw_workspace;
                crate::call_test_ribosome!(
                    host_access,
                    TestWasm::HashPath,
                    "ensure",
                    TestString::from("foo.baz".to_string())
                )
            };

            // Write the database to file
            holochain_state::env::WriteManager::with_commit(&env_ref, |writer| {
                crate::core::state::workspace::Workspace::flush_to_txn(workspace, writer)
            })
            .unwrap();
        };

        // Needs metadata to return get
        {
            use crate::core::state::workspace::Workspace;
            use holochain_state::env::ReadManager;

            // Produce the ops
            let (mut qt, mut rx) = TriggerSender::new();
            {
                let reader = env_ref.reader().unwrap();
                let workspace = ProduceDhtOpsWorkspace::new(&reader, &dbs).unwrap();
                produce_dht_ops_workflow(workspace, env.env.clone().into(), &mut qt)
                    .await
                    .unwrap();
                // await the workflow finishing
                rx.listen().await.unwrap();
            }
            // Integrate the ops
            {
                let reader = env_ref.reader().unwrap();
                let workspace = IntegrateDhtOpsWorkspace::new(&reader, &dbs).unwrap();
                integrate_dht_ops_workflow(workspace, env.env.clone().into(), &mut qt)
                    .await
                    .unwrap();
                rx.listen().await.unwrap();
            }
        }

        let exists_output = {
            let reader = env_ref.reader().unwrap();
            let mut workspace =
                crate::core::workflow::InvokeZomeWorkspace::new(&reader, &dbs).unwrap();

            let output: TestBool = {
                let (_g, raw_workspace) = crate::core::workflow::unsafe_invoke_zome_workspace::UnsafeInvokeZomeWorkspace::from_mut(&mut workspace);
                let mut host_access = fixt!(ZomeCallHostAccess);
                host_access.workspace = raw_workspace;
                crate::call_test_ribosome!(
                    host_access,
                    TestWasm::HashPath,
                    "exists",
                    TestString::from("foo".to_string())
                )
            };

            output
        };

        assert_eq!(TestBool(true), exists_output,);

        let (foo_bar, foo_baz) = {
            let reader = env_ref.reader().unwrap();
            let mut workspace =
                crate::core::workflow::InvokeZomeWorkspace::new(&reader, &dbs).unwrap();

            let foo_bar: holo_hash_core::EntryHash = {
                let (_g, raw_workspace) = crate::core::workflow::unsafe_invoke_zome_workspace::UnsafeInvokeZomeWorkspace::from_mut(&mut workspace);
                let mut host_access = fixt!(ZomeCallHostAccess);
                host_access.workspace = raw_workspace;
                crate::call_test_ribosome!(
                    host_access,
                    TestWasm::HashPath,
                    "hash",
                    TestString::from("foo.bar".to_string())
                )
            };

            let foo_baz: holo_hash_core::EntryHash = {
                let (_g, raw_workspace) = crate::core::workflow::unsafe_invoke_zome_workspace::UnsafeInvokeZomeWorkspace::from_mut(&mut workspace);
                let mut host_access = fixt!(ZomeCallHostAccess);
                host_access.workspace = raw_workspace;
                crate::call_test_ribosome!(
                    host_access,
                    TestWasm::HashPath,
                    "hash",
                    TestString::from("foo.baz".to_string())
                )
            };

            (foo_bar, foo_baz)
        };

        let ls_output = {
            let reader = env_ref.reader().unwrap();
            let mut workspace =
                crate::core::workflow::InvokeZomeWorkspace::new(&reader, &dbs).unwrap();

            let output: holochain_zome_types::link::Links = {
                let (_g, raw_workspace) = crate::core::workflow::unsafe_invoke_zome_workspace::UnsafeInvokeZomeWorkspace::from_mut(&mut workspace);
                let mut host_access = fixt!(ZomeCallHostAccess);
                host_access.workspace = raw_workspace;
                crate::call_test_ribosome!(
                    host_access,
                    TestWasm::HashPath,
                    "children",
                    TestString::from("foo".to_string())
                )
            };

            output
        };

        let links = ls_output.into_inner();
        assert_eq!(2, links.len());
        assert_eq!(links[0].target, foo_baz,);
        assert_eq!(links[1].target, foo_bar,);
    }

    #[tokio::test(threaded_scheduler)]
    async fn hash_path_anchor_get_anchor() {
        let env = holochain_state::test_utils::test_cell_env();
        let dbs = env.dbs().await;
        let env_ref = env.guard().await;

        let (anchor_address_one, anchor_address_two) = {
            let reader = env_ref.reader().unwrap();
            let mut workspace =
                crate::core::workflow::InvokeZomeWorkspace::new(&reader, &dbs).unwrap();

            // commits fail validation if we don't do genesis
            crate::core::workflow::fake_genesis(&mut workspace.source_chain)
                .await
                .unwrap();

            // anchor foo bar
            let anchor_address_one: EntryHash = {
                let (_g, raw_workspace) = crate::core::workflow::unsafe_invoke_zome_workspace::UnsafeInvokeZomeWorkspace::from_mut(&mut workspace);
                let mut host_access = fixt!(ZomeCallHostAccess);
                host_access.workspace = raw_workspace;
                crate::call_test_ribosome!(
                    host_access,
                    TestWasm::Anchor,
                    "anchor",
                    AnchorInput("foo".to_string(), "bar".to_string())
                )
            };

            assert_eq!(
                anchor_address_one.get_raw().to_vec(),
                vec![
                    138, 240, 209, 89, 206, 160, 42, 131, 107, 63, 111, 243, 67, 8, 24, 48, 151,
                    62, 108, 99, 102, 109, 57, 253, 219, 26, 255, 164, 83, 134, 245, 254, 186, 50,
                    192, 174
                ],
            );

            // anchor foo baz
            let anchor_address_two: EntryHash = {
                let (_g, raw_workspace) = crate::core::workflow::unsafe_invoke_zome_workspace::UnsafeInvokeZomeWorkspace::from_mut(&mut workspace);
                let mut host_access = fixt!(ZomeCallHostAccess);
                host_access.workspace = raw_workspace;
                crate::call_test_ribosome!(
                    host_access,
                    TestWasm::Anchor,
                    "anchor",
                    AnchorInput("foo".to_string(), "baz".to_string())
                )
            };

            assert_eq!(
                anchor_address_two.get_raw().to_vec(),
                vec![
                    175, 176, 111, 101, 56, 12, 198, 140, 48, 157, 209, 87, 118, 124, 157, 94, 234,
                    232, 82, 136, 228, 219, 237, 221, 195, 225, 98, 177, 76, 26, 126, 6, 26, 90,
                    146, 169
                ],
            );

            // Write the database to file
            holochain_state::env::WriteManager::with_commit(&env_ref, |writer| {
                crate::core::state::workspace::Workspace::flush_to_txn(workspace, writer)
            })
            .unwrap();

            (anchor_address_one, anchor_address_two)
        };

        // Needs metadata to return get
        {
            use crate::core::state::workspace::Workspace;
            use holochain_state::env::ReadManager;

            // Produce the ops
            let (mut qt, mut rx) = TriggerSender::new();
            {
                let reader = env_ref.reader().unwrap();
                let workspace = ProduceDhtOpsWorkspace::new(&reader, &dbs).unwrap();
                produce_dht_ops_workflow(workspace, env.env.clone().into(), &mut qt)
                    .await
                    .unwrap();
                // await the workflow finishing
                rx.listen().await.unwrap();
            }
            // Integrate the ops
            {
                let reader = env_ref.reader().unwrap();
                let workspace = IntegrateDhtOpsWorkspace::new(&reader, &dbs).unwrap();
                integrate_dht_ops_workflow(workspace, env.env.clone().into(), &mut qt)
                    .await
                    .unwrap();
                rx.listen().await.unwrap();
            }
        }

        let get_output = {
            let reader = env_ref.reader().unwrap();
            let mut workspace =
                crate::core::workflow::InvokeZomeWorkspace::new(&reader, &dbs).unwrap();

            let input = anchor_address_one.clone();
            let output: MaybeAnchor = {
                let (_g, raw_workspace) = crate::core::workflow::unsafe_invoke_zome_workspace::UnsafeInvokeZomeWorkspace::from_mut(&mut workspace);
                let mut host_access = fixt!(ZomeCallHostAccess);
                host_access.workspace = raw_workspace;
                crate::call_test_ribosome!(host_access, TestWasm::Anchor, "get_anchor", input)
            };

            output
        };

        assert_eq!(
            MaybeAnchor(Some(Anchor {
                anchor_type: "foo".into(),
                anchor_text: Some("bar".into()),
            })),
            get_output,
        );

        let list_anchor_type_addresses_output = {
            let reader = env_ref.reader().unwrap();
            let mut workspace =
                crate::core::workflow::InvokeZomeWorkspace::new(&reader, &dbs).unwrap();

            let output: EntryHashes = {
                let (_g, raw_workspace) = crate::core::workflow::unsafe_invoke_zome_workspace::UnsafeInvokeZomeWorkspace::from_mut(&mut workspace);
                let mut host_access = fixt!(ZomeCallHostAccess);
                host_access.workspace = raw_workspace;
                crate::call_test_ribosome!(
                    host_access,
                    TestWasm::Anchor,
                    "list_anchor_type_addresses",
                    ()
                )
            };

            output
        };

        // should be 1 anchor type, "foo"
        assert_eq!(list_anchor_type_addresses_output.0.len(), 1,);
        assert_eq!(
            (list_anchor_type_addresses_output.0)[0].get_raw().to_vec(),
            vec![
                14, 28, 21, 33, 162, 54, 200, 39, 170, 131, 53, 252, 229, 108, 231, 41, 38, 79, 4,
                232, 36, 95, 237, 120, 101, 249, 248, 91, 140, 51, 61, 124, 199, 152, 168, 188
            ],
        );

        let list_anchor_addresses_output = {
            let reader = env_ref.reader().unwrap();
            let mut workspace =
                crate::core::workflow::InvokeZomeWorkspace::new(&reader, &dbs).unwrap();

            let output: EntryHashes = {
                let (_g, raw_workspace) = crate::core::workflow::unsafe_invoke_zome_workspace::UnsafeInvokeZomeWorkspace::from_mut(&mut workspace);
                let mut host_access = fixt!(ZomeCallHostAccess);
                host_access.workspace = raw_workspace;
                crate::call_test_ribosome!(
                    host_access,
                    TestWasm::Anchor,
                    "list_anchor_addresses",
                    TestString("foo".into())
                )
            };

            output
        };

        // should be 2 anchors under "foo" sorted by hash
        assert_eq!(list_anchor_addresses_output.0.len(), 2,);
        assert_eq!(
            (list_anchor_addresses_output.0)[0].get_raw().to_vec(),
            anchor_address_one.get_raw().to_vec(),
        );
        assert_eq!(
            (list_anchor_addresses_output.0)[1].get_raw().to_vec(),
            anchor_address_two.get_raw().to_vec(),
        );

        let list_anchor_tags_output = {
            let reader = env_ref.reader().unwrap();
            let mut workspace =
                crate::core::workflow::InvokeZomeWorkspace::new(&reader, &dbs).unwrap();

            let output: AnchorTags = {
                let (_g, raw_workspace) = crate::core::workflow::unsafe_invoke_zome_workspace::UnsafeInvokeZomeWorkspace::from_mut(&mut workspace);
                let mut host_access = fixt!(ZomeCallHostAccess);
                host_access.workspace = raw_workspace;
                crate::call_test_ribosome!(
                    host_access,
                    TestWasm::Anchor,
                    "list_anchor_tags",
                    TestString("foo".into())
                )
            };

            output
        };

        assert_eq!(
            AnchorTags(vec!["bar".to_string(), "baz".to_string()]),
            list_anchor_tags_output,
        );
    }
}<|MERGE_RESOLUTION|>--- conflicted
+++ resolved
@@ -1,12 +1,7 @@
 use crate::core::ribosome::error::{RibosomeError, RibosomeResult};
 use crate::core::{
-<<<<<<< HEAD
-    ribosome::{HostContext, RibosomeT},
+    ribosome::{CallContext, RibosomeT},
     state::metadata::LinkMetaKey,
-=======
-    ribosome::{CallContext, RibosomeT},
-    state::metadata::{LinkMetaKey, LinkMetaVal},
->>>>>>> de57c78e
     workflow::InvokeZomeWorkspace,
 };
 use futures::future::FutureExt;
@@ -41,11 +36,7 @@
     let network = call_context.host_access.network().clone();
 
     let call =
-<<<<<<< HEAD
-        |workspace: &'a InvokeZomeWorkspace| -> MustBoxFuture<'a, DatabaseResult<Vec<Link>>> {
-=======
-        |workspace: &'a mut InvokeZomeWorkspace| -> MustBoxFuture<'a, DatabaseResult<Vec<LinkMetaVal>>> {
->>>>>>> de57c78e
+        |workspace: &'a mut InvokeZomeWorkspace| -> MustBoxFuture<'a, DatabaseResult<Vec<Link>>> {
             async move {
                 let cascade = workspace.cascade(network);
 
