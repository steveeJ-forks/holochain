use crate::core::ribosome::HostAccess;
use crate::core::ribosome::Invocation;
use crate::core::ribosome::ZomesToInvoke;
use crate::core::{ribosome::FnComponents, workflow::CallZomeWorkspaceLock};
use derive_more::Constructor;
use holo_hash::EntryHash;
use holochain_p2p::HolochainP2pCell;
use holochain_serialized_bytes::prelude::*;
use holochain_types::dna::zome::{HostFnAccess, Permission};
use holochain_zome_types::entry::Entry;
use holochain_zome_types::validate::ValidateCallbackResult;
use holochain_zome_types::zome::ZomeName;
<<<<<<< HEAD
use holochain_zome_types::HostInput;
use holochain_zome_types::{element::Element, Header};
=======
use holochain_zome_types::ExternInput;
>>>>>>> b064f749
use std::sync::Arc;

#[derive(Clone)]
pub struct ValidateInvocation {
    pub zome_name: ZomeName,
    // Arc here as entry may be very large
    // don't want to clone the Element just to validate it
    // we can SerializedBytes off an Element reference
    // lifetimes on invocations are a pain
    pub element: Arc<Element>,
}

impl ValidateInvocation {
    pub fn new(zome_name: ZomeName, element: Element) -> Self {
        Self {
            zome_name,
            element: Arc::new(element),
        }
    }
}

#[derive(Clone, Constructor)]
pub struct ValidateHostAccess {
    pub workspace: CallZomeWorkspaceLock,
    pub network: HolochainP2pCell,
}

impl From<ValidateHostAccess> for HostAccess {
    fn from(validate_host_access: ValidateHostAccess) -> Self {
        Self::Validate(validate_host_access)
    }
}

impl From<&ValidateHostAccess> for HostFnAccess {
    fn from(_: &ValidateHostAccess) -> Self {
        let mut access = Self::none();
        access.read_workspace = Permission::Allow;
        access
    }
}

impl Invocation for ValidateInvocation {
    fn zomes(&self) -> ZomesToInvoke {
        // entries are specific to zomes so only validate in the zome the entry is defined in
        // note that here it is possible there is a zome/entry mismatch
        // we rely on the invocation to be built correctly
        ZomesToInvoke::One(self.zome_name.clone())
    }
    fn fn_components(&self) -> FnComponents {
        let mut fns = vec!["validate".into()];
        match self.element.entry().as_option() {
            Some(Entry::Agent(_)) => fns.push("agent".into()),
            Some(Entry::App(_)) => fns.push("entry".into()),
            Some(Entry::CapClaim(_)) => fns.push("cap_claim".into()),
            Some(Entry::CapGrant(_)) => fns.push("cap_grant".into()),
            None => match self.element.header() {
                Header::ElementDelete(_) => fns.push("delete".into()),
                Header::EntryUpdate(_) => fns.push("update".into()),
                Header::LinkRemove(_) => fns.push("remove_link".into()),
                _ => (),
            },
        }
        fns.into()
    }
<<<<<<< HEAD
    fn host_input(self) -> Result<HostInput, SerializedBytesError> {
        Ok(HostInput::new((&*self.element).try_into()?))
=======
    fn host_input(self) -> Result<ExternInput, SerializedBytesError> {
        Ok(ExternInput::new((&*self.entry).try_into()?))
>>>>>>> b064f749
    }
}

impl TryFrom<ValidateInvocation> for ExternInput {
    type Error = SerializedBytesError;
    fn try_from(validate_invocation: ValidateInvocation) -> Result<Self, Self::Error> {
        Ok(Self::new((&*validate_invocation.element).try_into()?))
    }
}

#[derive(Debug, Clone, PartialEq, Serialize, Deserialize, SerializedBytes)]
pub enum ValidateResult {
    Valid,
    Invalid(String),
    /// subconscious needs to map this to either pending or abandoned based on context that the
    /// wasm can't possibly have
    UnresolvedDependencies(Vec<EntryHash>),
}

impl From<Vec<(ZomeName, ValidateCallbackResult)>> for ValidateResult {
    fn from(a: Vec<(ZomeName, ValidateCallbackResult)>) -> Self {
        a.into_iter().map(|(_, v)| v).collect::<Vec<_>>().into()
    }
}

impl From<Vec<ValidateCallbackResult>> for ValidateResult {
    fn from(callback_results: Vec<ValidateCallbackResult>) -> Self {
        callback_results.into_iter().fold(Self::Valid, |acc, x| {
            match x {
                // validation is invalid if any x is invalid
                ValidateCallbackResult::Invalid(i) => Self::Invalid(i),
                // return unresolved dependencies if it's otherwise valid
                ValidateCallbackResult::UnresolvedDependencies(ud) => match acc {
                    Self::Invalid(_) => acc,
                    _ => Self::UnresolvedDependencies(ud),
                },
                // valid x allows validation to continue
                ValidateCallbackResult::Valid => acc,
            }
        })
    }
}

#[cfg(test)]
mod test {

    use super::ValidateResult;
    use crate::core::ribosome::Invocation;
    use crate::core::ribosome::ZomesToInvoke;
    use crate::fixt::ValidateHostAccessFixturator;
    use crate::fixt::ValidateInvocationFixturator;
    use crate::fixt::ZomeCallCapGrantFixturator;
    use ::fixt::prelude::*;
    use holo_hash::fixt::AgentPubKeyFixturator;
    use holochain_serialized_bytes::prelude::*;
    use holochain_types::{dna::zome::HostFnAccess, dna::zome::Permission, fixt::*};
    use holochain_zome_types::entry::Entry;
    use holochain_zome_types::validate::ValidateCallbackResult;
    use holochain_zome_types::ExternInput;
    use rand::seq::SliceRandom;
    use std::sync::Arc;

    #[tokio::test(threaded_scheduler)]
    async fn validate_callback_result_fold() {
        let mut rng = thread_rng();

        let result_valid = || ValidateResult::Valid;
        let result_ud = || ValidateResult::UnresolvedDependencies(vec![]);
        let result_invalid = || ValidateResult::Invalid("".into());

        let cb_valid = || ValidateCallbackResult::Valid;
        let cb_ud = || ValidateCallbackResult::UnresolvedDependencies(vec![]);
        let cb_invalid = || ValidateCallbackResult::Invalid("".into());

        for (mut results, expected) in vec![
            (vec![], result_valid()),
            (vec![cb_valid()], result_valid()),
            (vec![cb_invalid()], result_invalid()),
            (vec![cb_ud()], result_ud()),
            (vec![cb_invalid(), cb_valid()], result_invalid()),
            (vec![cb_invalid(), cb_ud()], result_invalid()),
            (vec![cb_valid(), cb_ud()], result_ud()),
            (vec![cb_valid(), cb_ud(), cb_invalid()], result_invalid()),
        ] {
            // order of the results should not change the final result
            results.shuffle(&mut rng);

            // number of times a callback result appears should not change the final result
            let number_of_extras = rng.gen_range(0, 5);
            for _ in 0..number_of_extras {
                let maybe_extra = results.choose(&mut rng).cloned();
                match maybe_extra {
                    Some(extra) => results.push(extra),
                    _ => {}
                };
            }

            assert_eq!(expected, results.into(),);
        }
    }

    #[tokio::test(threaded_scheduler)]
    async fn validate_invocation_allow_side_effects() {
        let validate_host_access = ValidateHostAccessFixturator::new(fixt::Unpredictable)
            .next()
            .unwrap();
        let mut access = HostFnAccess::none();
        access.read_workspace = Permission::Allow;
        assert_eq!(HostFnAccess::from(&validate_host_access), access);
    }

    #[tokio::test(threaded_scheduler)]
    async fn validate_invocation_zomes() {
        let validate_invocation = ValidateInvocationFixturator::new(fixt::Unpredictable)
            .next()
            .unwrap();
        let zome_name = validate_invocation.zome_name.clone();
        assert_eq!(ZomesToInvoke::One(zome_name), validate_invocation.zomes(),);
    }

    #[tokio::test(threaded_scheduler)]
    async fn validate_invocation_fn_components() {
        let mut validate_invocation = ValidateInvocationFixturator::new(fixt::Unpredictable)
            .next()
            .unwrap();

        let agent_entry = Entry::Agent(
            AgentPubKeyFixturator::new(fixt::Unpredictable)
                .next()
                .unwrap()
                .into(),
        );
        let el = fixt!(Element, agent_entry);
        validate_invocation.element = Arc::new(el);
        let mut expected = vec!["validate", "validate_agent"];
        for fn_component in validate_invocation.fn_components() {
            assert_eq!(fn_component, expected.pop().unwrap(),);
        }

        let agent_entry = Entry::App(
            AppEntryBytesFixturator::new(fixt::Unpredictable)
                .next()
                .unwrap()
                .into(),
        );
        let el = fixt!(Element, agent_entry);
        validate_invocation.element = Arc::new(el);
        let mut expected = vec!["validate", "validate_entry"];
        for fn_component in validate_invocation.fn_components() {
            assert_eq!(fn_component, expected.pop().unwrap(),);
        }

        let agent_entry = Entry::CapClaim(
            CapClaimFixturator::new(fixt::Unpredictable)
                .next()
                .unwrap()
                .into(),
        );
        let el = fixt!(Element, agent_entry);
        validate_invocation.element = Arc::new(el);
        let mut expected = vec!["validate", "validate_cap_claim"];
        for fn_component in validate_invocation.fn_components() {
            assert_eq!(fn_component, expected.pop().unwrap(),);
        }

        let agent_entry = Entry::CapGrant(
            ZomeCallCapGrantFixturator::new(fixt::Unpredictable)
                .next()
                .unwrap()
                .into(),
        );
        let el = fixt!(Element, agent_entry);
        validate_invocation.element = Arc::new(el);
        let mut expected = vec!["validate", "validate_cap_grant"];
        for fn_component in validate_invocation.fn_components() {
            assert_eq!(fn_component, expected.pop().unwrap(),);
        }
    }

    #[tokio::test(threaded_scheduler)]
    async fn validate_invocation_host_input() {
        let validate_invocation = ValidateInvocationFixturator::new(fixt::Unpredictable)
            .next()
            .unwrap();

        let host_input = validate_invocation.clone().host_input().unwrap();

        assert_eq!(
            host_input,
<<<<<<< HEAD
            HostInput::new(SerializedBytes::try_from(&*validate_invocation.element).unwrap()),
=======
            ExternInput::new(SerializedBytes::try_from(&*validate_invocation.entry).unwrap()),
>>>>>>> b064f749
        );
    }
}

#[cfg(test)]
#[cfg(feature = "slow_tests")]
mod slow_tests {

    use super::ValidateResult;
    use crate::core::ribosome::RibosomeT;
    use crate::core::state::source_chain::SourceChainResult;
    use crate::core::workflow::call_zome_workflow::CallZomeWorkspace;
    use crate::fixt::curve::Zomes;
    use crate::fixt::*;
    use ::fixt::prelude::*;
    use holo_hash::fixt::AgentPubKeyFixturator;
    use holochain_types::fixt::*;
    use holochain_wasm_test_utils::TestWasm;
    use holochain_zome_types::CreateOutput;
    use holochain_zome_types::Entry;
    use std::sync::Arc;

    #[tokio::test(threaded_scheduler)]
    async fn test_validate_unimplemented() {
        let ribosome = WasmRibosomeFixturator::new(Zomes(vec![TestWasm::Foo]))
            .next()
            .unwrap();
        let mut validate_invocation = ValidateInvocationFixturator::new(fixt::Empty)
            .next()
            .unwrap();
        validate_invocation.zome_name = TestWasm::Foo.into();

        let result = ribosome
            .run_validate(fixt!(ValidateHostAccess), validate_invocation)
            .unwrap();
        assert_eq!(result, ValidateResult::Valid,);
    }

    #[tokio::test(threaded_scheduler)]
    async fn test_validate_implemented_valid() {
        let ribosome = WasmRibosomeFixturator::new(Zomes(vec![TestWasm::ValidateValid]))
            .next()
            .unwrap();
        let mut validate_invocation = ValidateInvocationFixturator::new(fixt::Empty)
            .next()
            .unwrap();
        validate_invocation.zome_name = TestWasm::ValidateValid.into();

        let result = ribosome
            .run_validate(fixt!(ValidateHostAccess), validate_invocation)
            .unwrap();
        assert_eq!(result, ValidateResult::Valid,);
    }

    #[tokio::test(threaded_scheduler)]
    async fn test_validate_implemented_invalid() {
        let ribosome = WasmRibosomeFixturator::new(Zomes(vec![TestWasm::ValidateInvalid]))
            .next()
            .unwrap();
        let mut validate_invocation = ValidateInvocationFixturator::new(fixt::Empty)
            .next()
            .unwrap();
        validate_invocation.zome_name = TestWasm::ValidateInvalid.into();

        let result = ribosome
            .run_validate(fixt!(ValidateHostAccess), validate_invocation)
            .unwrap();
        assert_eq!(result, ValidateResult::Invalid("esoteric edge case".into()),);
    }

    #[tokio::test(threaded_scheduler)]
    async fn test_validate_implemented_multi() {
        let ribosome = WasmRibosomeFixturator::new(Zomes(vec![TestWasm::ValidateInvalid]))
            .next()
            .unwrap();
        let mut validate_invocation = ValidateInvocationFixturator::new(fixt::Empty)
            .next()
            .unwrap();
        let entry = Entry::Agent(
            AgentPubKeyFixturator::new(fixt::Unpredictable)
                .next()
                .unwrap()
                .into(),
        );

        validate_invocation.zome_name = TestWasm::ValidateInvalid.into();
        let el = fixt!(Element, entry);
        validate_invocation.element = Arc::new(el);

        let result = ribosome
            .run_validate(fixt!(ValidateHostAccess), validate_invocation)
            .unwrap();
        assert_eq!(result, ValidateResult::Invalid("esoteric edge case".into()));
    }

    #[tokio::test(threaded_scheduler)]
    async fn pass_validate_test<'a>() {
        // test workspace boilerplate
        let test_env = holochain_state::test_utils::test_cell_env();
        let env = test_env.env();
        let mut workspace = CallZomeWorkspace::new(env.clone().into()).unwrap();

        // commits fail validation if we don't do genesis
        crate::core::workflow::fake_genesis(&mut workspace.source_chain)
            .await
            .unwrap();

        let workspace_lock = crate::core::workflow::CallZomeWorkspaceLock::new(workspace);
        let mut host_access = fixt!(ZomeCallHostAccess);
        host_access.workspace = workspace_lock.clone();

        let output: CreateOutput =
            crate::call_test_ribosome!(host_access, TestWasm::Validate, "always_validates", ());

        // the chain head should be the committed entry header
        let chain_head = tokio_safe_block_on::tokio_safe_block_forever_on(async move {
            SourceChainResult::Ok(
                workspace_lock
                    .read()
                    .await
                    .source_chain
                    .chain_head()?
                    .to_owned(),
            )
        })
        .unwrap();

        assert_eq!(chain_head, output.into_inner(),);
    }

    #[tokio::test(threaded_scheduler)]
    async fn fail_validate_test<'a>() {
        // test workspace boilerplate
        let test_env = holochain_state::test_utils::test_cell_env();
        let env = test_env.env();
        let mut workspace = CallZomeWorkspace::new(env.clone().into()).unwrap();

        // commits fail validation if we don't do genesis
        crate::core::workflow::fake_genesis(&mut workspace.source_chain)
            .await
            .unwrap();

        let workspace_lock = crate::core::workflow::CallZomeWorkspaceLock::new(workspace);

        let mut host_access = fixt!(ZomeCallHostAccess);
        host_access.workspace = workspace_lock.clone();

        let output: CreateOutput =
            crate::call_test_ribosome!(host_access, TestWasm::Validate, "never_validates", ());

        // the chain head should be the committed entry header
        let chain_head = tokio_safe_block_on::tokio_safe_block_forever_on(async move {
            SourceChainResult::Ok(
                workspace_lock
                    .read()
                    .await
                    .source_chain
                    .chain_head()?
                    .to_owned(),
            )
        })
        .unwrap();

        assert_eq!(chain_head, output.into_inner(),);
    }
}<|MERGE_RESOLUTION|>--- conflicted
+++ resolved
@@ -10,12 +10,8 @@
 use holochain_zome_types::entry::Entry;
 use holochain_zome_types::validate::ValidateCallbackResult;
 use holochain_zome_types::zome::ZomeName;
-<<<<<<< HEAD
-use holochain_zome_types::HostInput;
+use holochain_zome_types::ExternInput;
 use holochain_zome_types::{element::Element, Header};
-=======
-use holochain_zome_types::ExternInput;
->>>>>>> b064f749
 use std::sync::Arc;
 
 #[derive(Clone)]
@@ -80,13 +76,8 @@
         }
         fns.into()
     }
-<<<<<<< HEAD
-    fn host_input(self) -> Result<HostInput, SerializedBytesError> {
-        Ok(HostInput::new((&*self.element).try_into()?))
-=======
     fn host_input(self) -> Result<ExternInput, SerializedBytesError> {
         Ok(ExternInput::new((&*self.entry).try_into()?))
->>>>>>> b064f749
     }
 }
 
@@ -276,11 +267,7 @@
 
         assert_eq!(
             host_input,
-<<<<<<< HEAD
-            HostInput::new(SerializedBytes::try_from(&*validate_invocation.element).unwrap()),
-=======
-            ExternInput::new(SerializedBytes::try_from(&*validate_invocation.entry).unwrap()),
->>>>>>> b064f749
+            ExternInput::new(SerializedBytes::try_from(&*validate_invocation.element).unwrap()),
         );
     }
 }
