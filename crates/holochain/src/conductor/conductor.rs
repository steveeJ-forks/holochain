#![deny(missing_docs)]
//! A Conductor is a dynamically changing group of [Cell]s.
//!
//! A Conductor can be managed:
//! - externally, via a [AppInterfaceApi]
//! - from within a [Cell], via [CellConductorApi]
//!
//! In normal use cases, a single Holochain user runs a single Conductor in a single process.
//! However, there's no reason we can't have multiple Conductors in a single process, simulating multiple
//! users in a testing environment.

use super::{
    api::{CellConductorApi, CellConductorApiT, RealAdminInterfaceApi, RealAppInterfaceApi},
    config::{AdminInterfaceConfig, InterfaceDriver},
    dna_store::{DnaStore, RealDnaStore},
    error::ConductorError,
    handle::ConductorHandleImpl,
    interface::{
        error::InterfaceResult,
        websocket::{
            spawn_admin_interface_task, spawn_app_interface_task, spawn_websocket_listener,
            SIGNAL_BUFFER_SIZE,
        },
    },
    manager::{
        keep_alive_task, spawn_task_manager, ManagedTaskAdd, ManagedTaskHandle,
        TaskManagerRunHandle,
    },
    paths::EnvironmentRootPath,
    state::ConductorState,
    CellError,
};
use crate::{
    conductor::{
        api::error::{ConductorApiError, ConductorApiResult},
        cell::Cell,
        config::ConductorConfig,
        dna_store::MockDnaStore,
        error::ConductorResult,
        handle::ConductorHandle,
    },
    core::state::{source_chain::SourceChainBuf, wasm::WasmBuf},
};
use holochain_keystore::{
    test_keystore::{spawn_test_keystore, MockKeypair},
    KeystoreSender,
};
use holochain_state::{
    buffer::BufferedStore,
    db,
    env::{EnvironmentWrite, ReadManager},
    exports::SingleStore,
    prelude::*,
    typed::{Kv, UnitDbKey},
};
use holochain_types::{
    cell::{CellHandle, CellId},
    dna::DnaFile,
};
use std::collections::{HashMap, HashSet};
use std::sync::Arc;
use tokio::sync::{mpsc, RwLock};
use tracing::*;

pub use builder::*;
use futures::{
    future::{self, TryFutureExt},
    stream::{StreamExt, TryStreamExt},
};
<<<<<<< HEAD
=======
use holochain_serialized_bytes::SerializedBytes;
>>>>>>> f94b181c

/// Conductor-specific Cell state, this can probably be stored in a database.
/// Hypothesis: If nothing remains in this struct, then the Conductor state is
/// essentially immutable, and perhaps we just throw it out and make a new one
/// when we need to load new config, etc.
pub struct CellState {
    /// Whether or not we should call any methods on the cell
    _active: bool,
}

/// An [Cell] tracked by a Conductor, along with some [CellState]
struct CellItem<CA>
where
    CA: CellConductorApiT,
{
    cell: Cell<CA>,
    _state: CellState,
}

pub type StopBroadcaster = tokio::sync::broadcast::Sender<()>;
pub type StopReceiver = tokio::sync::broadcast::Receiver<()>;

/// A Conductor is a group of [Cell]s
pub struct Conductor<DS = RealDnaStore, CA = CellConductorApi>
where
    DS: DnaStore,
    CA: CellConductorApiT,
{
    /// The collection of cells associated with this Conductor
    cells: HashMap<CellId, CellItem<CA>>,

    /// The LMDB environment for persisting state related to this Conductor
    env: EnvironmentWrite,

    /// An LMDB environment for storing wasm
    wasm_env: EnvironmentWrite,

    /// The database for persisting [ConductorState]
    state_db: ConductorStateDb,

    /// Set to true when `conductor.shutdown()` has been called, so that other
    /// tasks can check on the shutdown status
    shutting_down: bool,

    /// The admin websocket ports this conductor has open.
    /// This exists so that we can run tests and bind to port 0, and find out
    /// the dynamically allocated port later.
    admin_websocket_ports: Vec<u16>,

    /// Placeholder. A way to look up a Cell from its app-specific handle.
    _handle_map: HashMap<CellHandle, CellId>,

    /// Channel on which to send info about tasks we want to manage
    managed_task_add_sender: mpsc::Sender<ManagedTaskAdd>,

    /// By sending on this channel,
    managed_task_stop_broadcaster: StopBroadcaster,

    /// The main task join handle to await on.
    /// The conductor is intended to live as long as this task does.
    task_manager_run_handle: Option<TaskManagerRunHandle>,

    /// Placeholder for what will be the real DNA/Wasm cache
    dna_store: DS,

    /// Access to private keys for signing and encryption.
    keystore: KeystoreSender,

    /// The root environment directory where all environments are created
    root_env_dir: EnvironmentRootPath,
}

impl Conductor {
    /// Create a conductor builder
    pub fn builder() -> ConductorBuilder {
        ConductorBuilder::new()
    }
}

//-----------------------------------------------------------------------------
// Public methods
//-----------------------------------------------------------------------------
impl<DS> Conductor<DS>
where
    DS: DnaStore + 'static,
{
    /// Returns a port which is guaranteed to have a websocket listener with an Admin interface
    /// on it. Useful for specifying port 0 and letting the OS choose a free port.
    pub fn get_arbitrary_admin_websocket_port(&self) -> Option<u16> {
        self.admin_websocket_ports.get(0).copied()
    }
}

//-----------------------------------------------------------------------------
/// Methods used by the [ConductorHandle]
//-----------------------------------------------------------------------------
impl<DS> Conductor<DS>
where
    DS: DnaStore + 'static,
{
    pub(super) fn cell_by_id(&self, cell_id: &CellId) -> ConductorApiResult<&Cell> {
        debug!(cells_map = ?self.cells.keys().collect::<Vec<_>>());
        let item = self
            .cells
            .get(cell_id)
            .ok_or_else(|| ConductorApiError::CellMissing(cell_id.clone()))?;
        Ok(&item.cell)
    }

    /// A gate to put at the top of public functions to ensure that work is not
    /// attempted after a shutdown has been issued
    pub(super) fn check_running(&self) -> ConductorResult<()> {
        if self.shutting_down {
            Err(ConductorError::ShuttingDown)
        } else {
            Ok(())
        }
    }

    pub(super) fn dna_store(&self) -> &DS {
        &self.dna_store
    }

    pub(super) fn dna_store_mut(&mut self) -> &mut DS {
        &mut self.dna_store
    }

    pub(super) fn shutdown(&mut self) {
        self.shutting_down = true;
        self.managed_task_stop_broadcaster
            .send(())
            .map(|_| ())
            .unwrap_or_else(|e| {
                error!(?e, "Couldn't broadcast stop signal to managed tasks!");
            })
    }

    pub(super) fn get_wait_handle(&mut self) -> Option<TaskManagerRunHandle> {
        self.task_manager_run_handle.take()
    }

    /// Spawn all admin interface tasks, register them with the TaskManager,
    /// and modify the conductor accordingly, based on the config passed in
    pub(super) async fn add_admin_interfaces_via_handle(
        &mut self,
        handle: ConductorHandle,
        configs: Vec<AdminInterfaceConfig>,
    ) -> ConductorResult<()>
    where
        DS: DnaStore + 'static,
    {
        let admin_api = RealAdminInterfaceApi::new(handle);
        let stop_tx = self.managed_task_stop_broadcaster.clone();

        // Closure to process each admin config item
        let spawn_from_config = |AdminInterfaceConfig { driver, .. }| {
            let admin_api = admin_api.clone();
            let stop_tx = stop_tx.clone();
            async move {
                match driver {
                    InterfaceDriver::Websocket { port } => {
                        let listener = spawn_websocket_listener(port).await?;
                        let port = listener.local_addr().port().unwrap_or(port);
                        let handle: ManagedTaskHandle = spawn_admin_interface_task(
                            listener,
                            admin_api.clone(),
                            stop_tx.subscribe(),
                        )?;
                        InterfaceResult::Ok((port, handle))
                    }
                }
            }
        };

        // spawn interface tasks, collect their JoinHandles,
        // panic on errors.
        let handles: Result<Vec<_>, _> =
            future::join_all(configs.into_iter().map(spawn_from_config))
                .await
                .into_iter()
                .collect();
        // Exit if the admin interfaces fail to be created
        let handles = handles.map_err(|e| Box::new(e))?;

        {
            let mut ports = Vec::new();

            // First, register the keepalive task, to ensure the conductor doesn't shut down
            // in the absence of other "real" tasks
            self.manage_task(ManagedTaskAdd::dont_handle(tokio::spawn(keep_alive_task(
                stop_tx.subscribe(),
            ))))
            .await?;

            // Now that tasks are spawned, register them with the TaskManager
            for (port, handle) in handles {
                ports.push(port);
                self.manage_task(ManagedTaskAdd::new(
                    handle,
                    Box::new(|result| {
                        result.unwrap_or_else(|e| {
                            error!(error = &e as &dyn std::error::Error, "Interface died")
                        });
                        None
                    }),
                ))
                .await?
            }
            for p in ports {
                self.add_admin_port(p);
            }
        }
        Ok(())
    }

    pub(super) async fn add_app_interface_via_handle(
        &mut self,
        port: u16,
        handle: ConductorHandle,
    ) -> ConductorResult<u16> {
        let app_api = RealAppInterfaceApi::new(handle);
        let (signal_broadcaster, _r) = tokio::sync::broadcast::channel(SIGNAL_BUFFER_SIZE);
        let stop_rx = self.managed_task_stop_broadcaster.subscribe();
        let (port, task) = spawn_app_interface_task(port, app_api, signal_broadcaster, stop_rx)
            .await
            .map_err(Box::new)?;
        // TODO: RELIABILITY: Handle this task by restating it if it fails and log the error
        self.manage_task(ManagedTaskAdd::dont_handle(task)).await?;
        Ok(port)
    }

    /// Create the cells from the db
    pub(super) async fn create_cells(
        &self,
<<<<<<< HEAD
        cells: Vec<CellId>,
        conductor_handle: ConductorHandle,
    ) -> ConductorResult<Vec<Cell>> {
        let len = cells.len();
        // This function should never be called with no cells
        // as it's wasteful and the futures stream will await
        // forever
        debug_assert!(len != 0);
=======
        conductor_handle: ConductorHandle,
    ) -> ConductorResult<Vec<Cell>> {
        let cell_ids = self.get_state().await?.cell_ids_with_proofs;
        let len = cell_ids.len();
        // Only create if there are any cells
        if cell_ids.len() == 0 {
            return Ok(vec![]);
        }
>>>>>>> f94b181c

        let root_env_dir = self.root_env_dir.clone();
        let keystore = self.keystore.clone();

        // Only create cells not already created
<<<<<<< HEAD
        let cells_to_create = cells
            .into_iter()
            .filter(|cell_id| !self.cells.contains_key(cell_id));
=======
        let cells_to_create = cell_ids
            .into_iter()
            .filter(|(cell_id, _)| !self.cells.contains_key(cell_id));
>>>>>>> f94b181c

        // Create the cells in parrallel
        // This will exit on the first failure however
        // The cells may still finish genesis in the background.
        // This is ok because genesis only runs once and will be simply skipped
        // when this cell is recreated.
        let cells = futures::stream::iter(cells_to_create)
<<<<<<< HEAD
            .map(move |cell_id| {
=======
            .map(move |(cell_id, proof)| {
>>>>>>> f94b181c
                let root_env_dir = std::path::PathBuf::from(root_env_dir.clone());
                tokio::spawn(Cell::create(
                    cell_id,
                    conductor_handle.clone(),
                    root_env_dir,
                    keystore.clone(),
<<<<<<< HEAD
=======
                    proof,
>>>>>>> f94b181c
                ))
                .map_err(|e| CellError::from(e))
                .and_then(|result| async { result })
            })
            .buffer_unordered(len)
            // Exit early if any fail
            .try_collect::<Vec<_>>()
            .await?;

        Ok(cells)
    }

<<<<<<< HEAD
    /// Update the cells in the database
    pub(super) async fn update_cells(
        &mut self,
        mut cells: Vec<CellId>,
    ) -> ConductorResult<Vec<CellId>> {
        Ok(self
            .update_state(move |mut state| {
                state.cells.append(&mut cells);
                // Make sure they are unique
                state.cells = state
                    .cells
                    .iter()
                    .cloned()
                    .collect::<HashSet<_>>()
                    .into_iter()
                    .collect();
                Ok(state)
            })
            .await?
            .cells)
    }

    /// Load the cells into memory
    pub(super) fn load_cells(&mut self, cells: Vec<Cell>) {
=======
    /// Register CellIds in the database
    pub(super) async fn add_cell_ids_to_db(
        &mut self,
        mut cell_ids_with_proofs: Vec<(CellId, Option<SerializedBytes>)>,
    ) -> ConductorResult<()> {
        self.update_state(move |mut state| {
            state.cell_ids_with_proofs.append(&mut cell_ids_with_proofs);
            // Make sure they are unique
            state.cell_ids_with_proofs = state
                .cell_ids_with_proofs
                .iter()
                .cloned()
                .collect::<HashSet<_>>()
                .into_iter()
                .collect();
            Ok(state)
        })
        .await?;
        Ok(())
    }

    /// Add fully constructed cells to to the cell map in the Conductor
    pub(super) fn add_cells(&mut self, cells: Vec<Cell>) {
>>>>>>> f94b181c
        for cell in cells {
            self.cells.insert(
                cell.id().clone(),
                CellItem {
                    cell,
                    _state: CellState { _active: false },
                },
            );
        }
    }

    pub(super) async fn put_wasm(&mut self, dna: DnaFile) -> ConductorResult<()> {
        let environ = &self.wasm_env;
        let env = environ.guard().await;
        let wasm = environ.get_db(&*holochain_state::db::WASM)?;
        let reader = env.reader()?;

        let mut wasm_buf = WasmBuf::new(&reader, wasm)?;
        // TODO: PERF: This loop might be slow
        for (wasm_hash, dna_wasm) in dna.code().clone().into_iter() {
            if let None = wasm_buf.get(&wasm_hash.into())? {
                wasm_buf.put(dna_wasm)?;
            }
        }

        // write the db
        env.with_commit(|writer| wasm_buf.flush_to_txn(writer))?;

        Ok(())
    }

    pub(super) async fn dump_cell_state(&self, cell_id: &CellId) -> ConductorApiResult<String> {
        let cell = self.cell_by_id(cell_id)?;
        let arc = cell.state_env();
        let env = arc.guard().await;
        let reader = env.reader()?;
        let source_chain = SourceChainBuf::new(&reader, &env)?;
        Ok(source_chain.dump_as_json()?)
    }

    #[cfg(test)]
    pub(super) async fn get_state_from_handle(&self) -> ConductorResult<ConductorState> {
        self.get_state().await
    }
}

// -- TODO - delete this helper when we have a real keystore -- //

async fn delete_me_create_test_keystore() -> KeystoreSender {
    use std::convert::TryFrom;
    let _ = holochain_crypto::crypto_init_sodium();
    let mut keystore = spawn_test_keystore(vec![
        MockKeypair {
            pub_key: holo_hash::AgentPubKey::try_from(
                "uhCAkw-zrttiYpdfAYX4fR6W8DPUdheZJ-1QsRA4cTImmzTYUcOr4",
            )
            .unwrap(),
            sec_key: vec![
                220, 218, 15, 212, 178, 51, 204, 96, 121, 97, 6, 205, 179, 84, 80, 159, 84, 163,
                193, 46, 127, 15, 47, 91, 134, 106, 72, 72, 51, 76, 26, 16, 195, 236, 235, 182,
                216, 152, 165, 215, 192, 97, 126, 31, 71, 165, 188, 12, 245, 29, 133, 230, 73, 251,
                84, 44, 68, 14, 28, 76, 137, 166, 205, 54,
            ],
        },
        MockKeypair {
            pub_key: holo_hash::AgentPubKey::try_from(
                "uhCAkomHzekU0-x7p62WmrusdxD2w9wcjdajC88688JGSTEo6cbEK",
            )
            .unwrap(),
            sec_key: vec![
                170, 205, 134, 46, 233, 225, 100, 162, 101, 124, 207, 157, 12, 131, 239, 244, 216,
                190, 244, 161, 209, 56, 159, 135, 240, 134, 88, 28, 48, 75, 227, 244, 162, 97, 243,
                122, 69, 52, 251, 30, 233, 235, 101, 166, 174, 235, 29, 196, 61, 176, 247, 7, 35,
                117, 168, 194, 243, 206, 188, 240, 145, 146, 76, 74,
            ],
        },
    ])
    .await
    .unwrap();

    // pre-populate with our two fixture agent keypairs
    keystore
        .generate_sign_keypair_from_pure_entropy()
        .await
        .unwrap();
    keystore
        .generate_sign_keypair_from_pure_entropy()
        .await
        .unwrap();

    keystore
}

// -- TODO - end -- //

//-----------------------------------------------------------------------------
// Private methods
//-----------------------------------------------------------------------------

impl<DS> Conductor<DS>
where
    DS: DnaStore + 'static,
{
    async fn new(
        env: EnvironmentWrite,
        wasm_env: EnvironmentWrite,
        dna_store: DS,
        keystore: KeystoreSender,
        root_env_dir: EnvironmentRootPath,
    ) -> ConductorResult<Self> {
        let db: SingleStore = env.get_db(&db::CONDUCTOR_STATE)?;
        let (task_tx, task_manager_run_handle) = spawn_task_manager();
        let task_manager_run_handle = Some(task_manager_run_handle);
        let (stop_tx, _) = tokio::sync::broadcast::channel::<()>(1);
        Ok(Self {
            env,
            wasm_env,
            state_db: Kv::new(db)?,
            cells: HashMap::new(),
            _handle_map: HashMap::new(),
            shutting_down: false,
            managed_task_add_sender: task_tx,
            managed_task_stop_broadcaster: stop_tx,
            task_manager_run_handle,
            admin_websocket_ports: Vec::new(),
            dna_store,
            keystore,
            root_env_dir,
        })
    }

    // FIXME: remove allow once we actually use this function
    #[allow(dead_code)]
    async fn get_state(&self) -> ConductorResult<ConductorState> {
        let guard = self.env.guard().await;
        let reader = guard.reader()?;
        Ok(self.state_db.get(&reader, &UnitDbKey)?.unwrap_or_default())
    }

    async fn update_state<F: Send>(&self, f: F) -> ConductorResult<ConductorState>
    where
        F: FnOnce(ConductorState) -> ConductorResult<ConductorState>,
    {
        self.check_running()?;
        let guard = self.env.guard().await;
        let new_state = guard.with_commit(|txn| {
            let state: ConductorState = self.state_db.get(txn, &UnitDbKey)?.unwrap_or_default();
            let new_state = f(state)?;
            self.state_db.put(txn, &UnitDbKey, &new_state)?;
            Result::<_, ConductorError>::Ok(new_state)
        })?;
        Ok(new_state)
    }

    fn add_admin_port(&mut self, port: u16) {
        self.admin_websocket_ports.push(port);
    }

    /// Sends a JoinHandle to the TaskManager task to be managed
    async fn manage_task(&mut self, handle: ManagedTaskAdd) -> ConductorResult<()> {
        self.managed_task_add_sender
            .send(handle)
            .await
            .map_err(|e| ConductorError::SubmitTaskError(format!("{}", e)))
    }
}

type ConductorStateDb = Kv<UnitDbKey, ConductorState>;

mod builder {

    use super::*;
    use crate::conductor::{dna_store::RealDnaStore, ConductorHandle};
    use holochain_state::{env::EnvironmentKind, test_utils::TestEnvironment};

    /// A configurable Builder for Conductor and sometimes ConductorHandle
    #[derive(Default)]
    pub struct ConductorBuilder<DS = RealDnaStore> {
        config: ConductorConfig,
        dna_store: DS,
        #[cfg(test)]
        state: Option<ConductorState>,
    }

    impl ConductorBuilder<RealDnaStore> {
        /// Default ConductorBuilder
        pub fn new() -> Self {
            Self::default()
        }
    }

    impl ConductorBuilder<MockDnaStore> {
        /// ConductorBuilder using mocked DnaStore, for testing
        pub fn with_mock_dna_store(dna_store: MockDnaStore) -> ConductorBuilder<MockDnaStore> {
            Self {
                dna_store,
                ..Default::default()
            }
        }
    }

    impl<DS> ConductorBuilder<DS>
    where
        DS: DnaStore + 'static,
    {
        /// Set the ConductorConfig used to build this Conductor
        pub fn config(mut self, config: ConductorConfig) -> Self {
            self.config = config;
            self
        }

        /// Initialize a "production" Conductor
        pub async fn build(self) -> ConductorResult<ConductorHandle> {
            let keystore = delete_me_create_test_keystore().await;
            let env_path = self.config.environment_path.clone();

            let environment = EnvironmentWrite::new(
                env_path.as_ref(),
                EnvironmentKind::Conductor,
                keystore.clone(),
            )?;

            let wasm_environment =
                EnvironmentWrite::new(env_path.as_ref(), EnvironmentKind::Wasm, keystore.clone())?;

            #[cfg(test)]
            let state = self.state;

            let Self {
                dna_store, config, ..
            } = self;

            let conductor =
                Conductor::new(environment, wasm_environment, dna_store, keystore, env_path)
                    .await?;

            #[cfg(test)]
            let conductor = Self::update_fake_state(state, conductor).await?;

            Self::finish(conductor, config).await
        }

        async fn finish(
            conductor: Conductor<DS>,
            conductor_config: ConductorConfig,
        ) -> ConductorResult<ConductorHandle> {
            // Get data before handle
<<<<<<< HEAD
            let cells = conductor.get_state().await?.cells;
=======
>>>>>>> f94b181c
            let keystore = conductor.keystore.clone();

            // Create handle
            let handle: ConductorHandle = Arc::new(ConductorHandleImpl::from((
                RwLock::new(conductor),
                keystore,
            )));

<<<<<<< HEAD
            handle.create_cells(cells, handle.clone()).await?;
=======
            handle.setup_cells(handle.clone()).await?;
>>>>>>> f94b181c

            // Create admin interfaces
            if let Some(configs) = conductor_config.admin_interfaces {
                handle
                    .add_admin_interfaces_via_handle(handle.clone(), configs)
                    .await?;
            }

            Ok(handle)
        }

        #[cfg(test)]
        /// Sets some fake conductor state for tests
        pub fn fake_state(mut self, state: ConductorState) -> Self {
            self.state = Some(state);
            self
        }

        #[cfg(test)]
        async fn update_fake_state(
            state: Option<ConductorState>,
            conductor: Conductor<DS>,
        ) -> ConductorResult<Conductor<DS>> {
            if let Some(state) = state {
                conductor.update_state(move |_| Ok(state)).await?;
            }
            Ok(conductor)
        }

        /// Build a Conductor with a test environment
        pub async fn test(
            self,
            test_env: TestEnvironment,
            test_wasm_env: EnvironmentWrite,
        ) -> ConductorResult<ConductorHandle> {
            let TestEnvironment {
                env: environment,
                tmpdir,
            } = test_env;
            let keystore = environment.keystore();
            let conductor = Conductor::new(
                environment,
                test_wasm_env,
                self.dna_store,
                keystore,
                tmpdir.path().to_path_buf().into(),
            )
            .await?;

            #[cfg(test)]
            let conductor = Self::update_fake_state(self.state, conductor).await?;

            Self::finish(conductor, self.config).await
        }
    }
}

#[cfg(test)]
pub mod tests {
    use super::*;
    use super::{Conductor, ConductorState};
    use crate::conductor::dna_store::MockDnaStore;
    use holochain_state::test_utils::{test_conductor_env, test_wasm_env, TestEnvironment};
    use holochain_types::test_utils::fake_cell_id;

    #[tokio::test(threaded_scheduler)]
    async fn can_update_state() {
        let TestEnvironment {
            env: environment,
            tmpdir,
        } = test_conductor_env();
        let TestEnvironment {
            env: wasm_env,
            tmpdir: _tmpdir,
        } = test_wasm_env();
        let dna_store = MockDnaStore::new();
        let keystore = environment.keystore().clone();
        let conductor = Conductor::new(
            environment,
            wasm_env,
            dna_store,
            keystore,
            tmpdir.path().to_path_buf().into(),
        )
        .await
        .unwrap();
        let state = conductor.get_state().await.unwrap();
        assert_eq!(state, ConductorState::default());

        let cell_id = fake_cell_id("dr. cell");

        conductor
            .update_state(|mut state| {
                state.cell_ids_with_proofs.push((cell_id.clone(), None));
                Ok(state)
            })
            .await
            .unwrap();
        let state = conductor.get_state().await.unwrap();
        assert_eq!(state.cell_ids_with_proofs, [(cell_id, None)]);
    }

    #[tokio::test(threaded_scheduler)]
    async fn can_set_fake_state() {
        let test_env = test_conductor_env();
        let _tmpdir = test_env.tmpdir.clone();
        let TestEnvironment {
            env: wasm_env,
            tmpdir: _tmpdir,
        } = test_wasm_env();
        let state = ConductorState::default();
        let conductor = ConductorBuilder::new()
            .fake_state(state.clone())
            .test(test_env, wasm_env)
            .await
            .unwrap();
        assert_eq!(state, conductor.get_state_from_handle().await.unwrap());
    }
}<|MERGE_RESOLUTION|>--- conflicted
+++ resolved
@@ -67,10 +67,7 @@
     future::{self, TryFutureExt},
     stream::{StreamExt, TryStreamExt},
 };
-<<<<<<< HEAD
-=======
 use holochain_serialized_bytes::SerializedBytes;
->>>>>>> f94b181c
 
 /// Conductor-specific Cell state, this can probably be stored in a database.
 /// Hypothesis: If nothing remains in this struct, then the Conductor state is
@@ -305,16 +302,6 @@
     /// Create the cells from the db
     pub(super) async fn create_cells(
         &self,
-<<<<<<< HEAD
-        cells: Vec<CellId>,
-        conductor_handle: ConductorHandle,
-    ) -> ConductorResult<Vec<Cell>> {
-        let len = cells.len();
-        // This function should never be called with no cells
-        // as it's wasteful and the futures stream will await
-        // forever
-        debug_assert!(len != 0);
-=======
         conductor_handle: ConductorHandle,
     ) -> ConductorResult<Vec<Cell>> {
         let cell_ids = self.get_state().await?.cell_ids_with_proofs;
@@ -323,21 +310,14 @@
         if cell_ids.len() == 0 {
             return Ok(vec![]);
         }
->>>>>>> f94b181c
 
         let root_env_dir = self.root_env_dir.clone();
         let keystore = self.keystore.clone();
 
         // Only create cells not already created
-<<<<<<< HEAD
-        let cells_to_create = cells
-            .into_iter()
-            .filter(|cell_id| !self.cells.contains_key(cell_id));
-=======
         let cells_to_create = cell_ids
             .into_iter()
             .filter(|(cell_id, _)| !self.cells.contains_key(cell_id));
->>>>>>> f94b181c
 
         // Create the cells in parrallel
         // This will exit on the first failure however
@@ -345,21 +325,14 @@
         // This is ok because genesis only runs once and will be simply skipped
         // when this cell is recreated.
         let cells = futures::stream::iter(cells_to_create)
-<<<<<<< HEAD
-            .map(move |cell_id| {
-=======
             .map(move |(cell_id, proof)| {
->>>>>>> f94b181c
                 let root_env_dir = std::path::PathBuf::from(root_env_dir.clone());
                 tokio::spawn(Cell::create(
                     cell_id,
                     conductor_handle.clone(),
                     root_env_dir,
                     keystore.clone(),
-<<<<<<< HEAD
-=======
                     proof,
->>>>>>> f94b181c
                 ))
                 .map_err(|e| CellError::from(e))
                 .and_then(|result| async { result })
@@ -372,32 +345,6 @@
         Ok(cells)
     }
 
-<<<<<<< HEAD
-    /// Update the cells in the database
-    pub(super) async fn update_cells(
-        &mut self,
-        mut cells: Vec<CellId>,
-    ) -> ConductorResult<Vec<CellId>> {
-        Ok(self
-            .update_state(move |mut state| {
-                state.cells.append(&mut cells);
-                // Make sure they are unique
-                state.cells = state
-                    .cells
-                    .iter()
-                    .cloned()
-                    .collect::<HashSet<_>>()
-                    .into_iter()
-                    .collect();
-                Ok(state)
-            })
-            .await?
-            .cells)
-    }
-
-    /// Load the cells into memory
-    pub(super) fn load_cells(&mut self, cells: Vec<Cell>) {
-=======
     /// Register CellIds in the database
     pub(super) async fn add_cell_ids_to_db(
         &mut self,
@@ -421,7 +368,6 @@
 
     /// Add fully constructed cells to to the cell map in the Conductor
     pub(super) fn add_cells(&mut self, cells: Vec<Cell>) {
->>>>>>> f94b181c
         for cell in cells {
             self.cells.insert(
                 cell.id().clone(),
@@ -669,10 +615,6 @@
             conductor_config: ConductorConfig,
         ) -> ConductorResult<ConductorHandle> {
             // Get data before handle
-<<<<<<< HEAD
-            let cells = conductor.get_state().await?.cells;
-=======
->>>>>>> f94b181c
             let keystore = conductor.keystore.clone();
 
             // Create handle
@@ -681,11 +623,7 @@
                 keystore,
             )));
 
-<<<<<<< HEAD
-            handle.create_cells(cells, handle.clone()).await?;
-=======
             handle.setup_cells(handle.clone()).await?;
->>>>>>> f94b181c
 
             // Create admin interfaces
             if let Some(configs) = conductor_config.admin_interfaces {
