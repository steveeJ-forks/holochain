#![deny(missing_docs)]
//! A Conductor is a dynamically changing group of [Cell]s.
//!
//! A Conductor can be managed:
//! - externally, via a [AppInterfaceApi]
//! - from within a [Cell], via [CellConductorApi]
//!
//! In normal use cases, a single Holochain user runs a single Conductor in a single process.
//! However, there's no reason we can't have multiple Conductors in a single process, simulating multiple
//! users in a testing environment.

use super::{
<<<<<<< HEAD
    api::{CellConductorApi, CellConductorApiT, RealAdminInterfaceApi},
=======
    api::{RealAdminInterfaceApi, RealAppInterfaceApi},
>>>>>>> c91faffe
    config::{AdminInterfaceConfig, InterfaceDriver},
    dna_store::{DnaStore, RealDnaStore},
    error::ConductorError,
    handle::ConductorHandleImpl,
    interface::{
        error::InterfaceResult,
        websocket::{
            spawn_admin_interface_task, spawn_app_interface_task, spawn_websocket_listener,
            SIGNAL_BUFFER_SIZE,
        },
    },
    manager::{
        keep_alive_task, spawn_task_manager, ManagedTaskAdd, ManagedTaskHandle,
        TaskManagerRunHandle,
    },
    paths::EnvironmentRootPath,
    state::ConductorState,
    CellError,
};
use crate::{
    conductor::{
        api::error::{ConductorApiError, ConductorApiResult},
        cell::Cell,
        config::ConductorConfig,
        dna_store::MockDnaStore,
        error::ConductorResult,
        handle::ConductorHandle,
    },
    core::state::{source_chain::SourceChainBuf, wasm::WasmBuf},
};
use holochain_keystore::{
    test_keystore::{spawn_test_keystore, MockKeypair},
    KeystoreSender,
};
use holochain_state::{
    buffer::BufferedStore,
    db,
    env::{EnvironmentWrite, ReadManager},
    exports::SingleStore,
    prelude::*,
    typed::{Kv, UnitDbKey},
};
use holochain_types::{
    cell::{CellHandle, CellId},
    dna::DnaFile,
};
use std::collections::{HashMap, HashSet};
use std::sync::Arc;
use tokio::sync::{mpsc, RwLock};
use tracing::*;

pub use builder::*;
use futures::{
    future::{self, TryFutureExt},
    stream::{StreamExt, TryStreamExt},
};

/// Conductor-specific Cell state, this can probably be stored in a database.
/// Hypothesis: If nothing remains in this struct, then the Conductor state is
/// essentially immutable, and perhaps we just throw it out and make a new one
/// when we need to load new config, etc.
pub struct CellState {
    /// Whether or not we should call any methods on the cell
    _active: bool,
}

/// An [Cell] tracked by a Conductor, along with some [CellState]
struct CellItem<CA>
where
    CA: CellConductorApiT,
{
    cell: Cell<CA>,
    _state: CellState,
}

pub type StopBroadcaster = tokio::sync::broadcast::Sender<()>;
pub type StopReceiver = tokio::sync::broadcast::Receiver<()>;

/// A Conductor is a group of [Cell]s
pub struct Conductor<DS = RealDnaStore, CA = CellConductorApi>
where
    DS: DnaStore,
    CA: CellConductorApiT,
{
    /// The collection of cells associated with this Conductor
    cells: HashMap<CellId, CellItem<CA>>,

    /// The LMDB environment for persisting state related to this Conductor
    env: EnvironmentWrite,

    /// An LMDB environment for storing wasm
    wasm_env: EnvironmentWrite,

    /// The database for persisting [ConductorState]
    state_db: ConductorStateDb,

    /// Set to true when `conductor.shutdown()` has been called, so that other
    /// tasks can check on the shutdown status
    shutting_down: bool,

    /// The admin websocket ports this conductor has open.
    /// This exists so that we can run tests and bind to port 0, and find out
    /// the dynamically allocated port later.
    admin_websocket_ports: Vec<u16>,

    /// Placeholder. A way to look up a Cell from its app-specific handle.
    _handle_map: HashMap<CellHandle, CellId>,

    /// Channel on which to send info about tasks we want to manage
    managed_task_add_sender: mpsc::Sender<ManagedTaskAdd>,

    /// By sending on this channel,
    managed_task_stop_broadcaster: StopBroadcaster,

    /// The main task join handle to await on.
    /// The conductor is intended to live as long as this task does.
    task_manager_run_handle: Option<TaskManagerRunHandle>,

    /// Placeholder for what will be the real DNA/Wasm cache
    dna_store: DS,

    /// Access to private keys for signing and encryption.
    keystore: KeystoreSender,

    /// The root environment directory where all environments are created
    root_env_dir: EnvironmentRootPath,
}

impl Conductor {
    /// Create a conductor builder
    pub fn builder() -> ConductorBuilder {
        ConductorBuilder::new()
    }
}

//-----------------------------------------------------------------------------
// Public methods
//-----------------------------------------------------------------------------
impl<DS> Conductor<DS>
where
    DS: DnaStore + 'static,
{
    /// Returns a port which is guaranteed to have a websocket listener with an Admin interface
    /// on it. Useful for specifying port 0 and letting the OS choose a free port.
    pub fn get_arbitrary_admin_websocket_port(&self) -> Option<u16> {
        self.admin_websocket_ports.get(0).copied()
    }
}

//-----------------------------------------------------------------------------
/// Methods used by the [ConductorHandle]
//-----------------------------------------------------------------------------
impl<DS> Conductor<DS>
where
    DS: DnaStore + 'static,
{
    pub(super) fn cell_by_id(&self, cell_id: &CellId) -> ConductorApiResult<&Cell> {
        debug!(cells_map = ?self.cells.keys().collect::<Vec<_>>());
        let item = self
            .cells
            .get(cell_id)
            .ok_or_else(|| ConductorApiError::CellMissing(cell_id.clone()))?;
        Ok(&item.cell)
    }

    /// A gate to put at the top of public functions to ensure that work is not
    /// attempted after a shutdown has been issued
    pub(super) fn check_running(&self) -> ConductorResult<()> {
        if self.shutting_down {
            Err(ConductorError::ShuttingDown)
        } else {
            Ok(())
        }
    }

    pub(super) fn dna_store(&self) -> &DS {
        &self.dna_store
    }

    pub(super) fn dna_store_mut(&mut self) -> &mut DS {
        &mut self.dna_store
    }

    pub(super) fn shutdown(&mut self) {
        self.shutting_down = true;
        self.managed_task_stop_broadcaster
            .send(())
            .map(|_| ())
            .unwrap_or_else(|e| {
                error!(?e, "Couldn't broadcast stop signal to managed tasks!");
            })
    }

    pub(super) fn get_wait_handle(&mut self) -> Option<TaskManagerRunHandle> {
        self.task_manager_run_handle.take()
    }

    /// Spawn all admin interface tasks, register them with the TaskManager,
    /// and modify the conductor accordingly, based on the config passed in
    pub(super) async fn add_admin_interfaces_via_handle(
        &mut self,
        handle: ConductorHandle,
        configs: Vec<AdminInterfaceConfig>,
    ) -> ConductorResult<()>
    where
        DS: DnaStore + 'static,
    {
        let admin_api = RealAdminInterfaceApi::new(handle);
        let stop_tx = self.managed_task_stop_broadcaster.clone();

        // Closure to process each admin config item
        let spawn_from_config = |AdminInterfaceConfig { driver, .. }| {
            let admin_api = admin_api.clone();
            let stop_tx = stop_tx.clone();
            async move {
                match driver {
                    InterfaceDriver::Websocket { port } => {
                        let listener = spawn_websocket_listener(port).await?;
                        let port = listener.local_addr().port().unwrap_or(port);
                        let handle: ManagedTaskHandle = spawn_admin_interface_task(
                            listener,
                            admin_api.clone(),
                            stop_tx.subscribe(),
                        )?;
                        InterfaceResult::Ok((port, handle))
                    }
                }
            }
        };

        // spawn interface tasks, collect their JoinHandles,
        // panic on errors.
        let handles: Result<Vec<_>, _> =
            future::join_all(configs.into_iter().map(spawn_from_config))
                .await
                .into_iter()
                .collect();
        // Exit if the admin interfaces fail to be created
        let handles = handles.map_err(|e| Box::new(e))?;

        {
            let mut ports = Vec::new();

            // First, register the keepalive task, to ensure the conductor doesn't shut down
            // in the absence of other "real" tasks
            self.manage_task(ManagedTaskAdd::dont_handle(tokio::spawn(keep_alive_task(
                stop_tx.subscribe(),
            ))))
            .await?;

            // Now that tasks are spawned, register them with the TaskManager
            for (port, handle) in handles {
                ports.push(port);
                self.manage_task(ManagedTaskAdd::new(
                    handle,
                    Box::new(|result| {
                        result.unwrap_or_else(|e| {
                            error!(error = &e as &dyn std::error::Error, "Interface died")
                        });
                        None
                    }),
                ))
                .await?
            }
            for p in ports {
                self.add_admin_port(p);
            }
        }
        Ok(())
    }

    pub(super) async fn add_app_interface_via_handle(
        &mut self,
        port: u16,
        handle: ConductorHandle,
    ) -> ConductorResult<u16> {
        let app_api = RealAppInterfaceApi::new(handle);
        let (signal_broadcaster, _r) = tokio::sync::broadcast::channel(SIGNAL_BUFFER_SIZE);
        let stop_rx = self.managed_task_stop_broadcaster.subscribe();
        let (port, task) = spawn_app_interface_task(port, app_api, signal_broadcaster, stop_rx)
            .await
            .map_err(Box::new)?;
        // TODO: RELIABILITY: Handle this task by restating it if it fails and log the error
        self.manage_task(ManagedTaskAdd::dont_handle(task)).await?;
        Ok(port)
    }

    /// Create the cells from the db
    pub(super) async fn create_cells(
        &self,
        conductor_handle: ConductorHandle,
    ) -> ConductorResult<Vec<Cell>> {
        let cells = self.get_state().await?.cells;
        let len = cells.len();
        // Only create if there are any cells
        if cells.len() == 0 {
            return Ok(vec![]);
        }

        let root_env_dir = self.root_env_dir.clone();
        let keystore = self.keystore.clone();

        // Only create cells not already created
        let cells_to_create = cells
            .into_iter()
            .filter(|cell_id| !self.cells.contains_key(cell_id));

        // Create the cells in parrallel
        // This will exit on the first failure however
        // The cells may still finish genesis in the background.
        // This is ok because genesis only runs once and will be simply skipped
        // when this cell is recreated.
        let cells = futures::stream::iter(cells_to_create)
            .map(move |cell_id| {
                let root_env_dir = std::path::PathBuf::from(root_env_dir.clone());
                tokio::spawn(Cell::create(
                    cell_id,
                    conductor_handle.clone(),
                    root_env_dir,
                    keystore.clone(),
                ))
                .map_err(|e| CellError::from(e))
                .and_then(|result| async { result })
            })
            .buffer_unordered(len)
            // Exit early if any fail
            .try_collect::<Vec<_>>()
            .await?;

        Ok(cells)
    }

    /// Update the cells in the database
    pub(super) async fn add_cell_id_to_db(
        &mut self,
        mut cells: Vec<CellId>,
    ) -> ConductorResult<()> {
        self.update_state(move |mut state| {
            state.cells.append(&mut cells);
            // Make sure they are unique
            state.cells = state
                .cells
                .iter()
                .cloned()
                .collect::<HashSet<_>>()
                .into_iter()
                .collect();
            Ok(state)
        })
        .await?;
        Ok(())
    }

    /// Add the cells to the cell map
    pub(super) fn add_cells(&mut self, cells: Vec<Cell>) {
        for cell in cells {
            self.cells.insert(
                cell.id().clone(),
                CellItem {
                    cell,
                    _state: CellState { _active: false },
                },
            );
        }
    }

    pub(super) async fn put_wasm(&mut self, dna: DnaFile) -> ConductorResult<()> {
        let environ = &self.wasm_env;
        let env = environ.guard().await;
        let wasm = environ.get_db(&*holochain_state::db::WASM)?;
        let reader = env.reader()?;

        let mut wasm_buf = WasmBuf::new(&reader, wasm)?;
        // TODO: PERF: This loop might be slow
        for (wasm_hash, dna_wasm) in dna.code().clone().into_iter() {
            if let None = wasm_buf.get(&wasm_hash.into())? {
                wasm_buf.put(dna_wasm)?;
            }
        }

        // write the db
        env.with_commit(|writer| wasm_buf.flush_to_txn(writer))?;

        Ok(())
    }

    pub(super) async fn dump_cell_state(&self, cell_id: &CellId) -> ConductorApiResult<String> {
        let cell = self.cell_by_id(cell_id)?;
        let arc = cell.state_env();
        let env = arc.guard().await;
        let reader = env.reader()?;
        let source_chain = SourceChainBuf::new(&reader, &env)?;
        Ok(source_chain.dump_as_json()?)
    }

    #[cfg(test)]
    pub(super) async fn get_state_from_handle(&self) -> ConductorResult<ConductorState> {
        self.get_state().await
    }
}

// -- TODO - delete this helper when we have a real keystore -- //

async fn delete_me_create_test_keystore() -> KeystoreSender {
    use std::convert::TryFrom;
    let _ = holochain_crypto::crypto_init_sodium();
    let mut keystore = spawn_test_keystore(vec![
        MockKeypair {
            pub_key: holo_hash::AgentPubKey::try_from(
                "uhCAkw-zrttiYpdfAYX4fR6W8DPUdheZJ-1QsRA4cTImmzTYUcOr4",
            )
            .unwrap(),
            sec_key: vec![
                220, 218, 15, 212, 178, 51, 204, 96, 121, 97, 6, 205, 179, 84, 80, 159, 84, 163,
                193, 46, 127, 15, 47, 91, 134, 106, 72, 72, 51, 76, 26, 16, 195, 236, 235, 182,
                216, 152, 165, 215, 192, 97, 126, 31, 71, 165, 188, 12, 245, 29, 133, 230, 73, 251,
                84, 44, 68, 14, 28, 76, 137, 166, 205, 54,
            ],
        },
        MockKeypair {
            pub_key: holo_hash::AgentPubKey::try_from(
                "uhCAkomHzekU0-x7p62WmrusdxD2w9wcjdajC88688JGSTEo6cbEK",
            )
            .unwrap(),
            sec_key: vec![
                170, 205, 134, 46, 233, 225, 100, 162, 101, 124, 207, 157, 12, 131, 239, 244, 216,
                190, 244, 161, 209, 56, 159, 135, 240, 134, 88, 28, 48, 75, 227, 244, 162, 97, 243,
                122, 69, 52, 251, 30, 233, 235, 101, 166, 174, 235, 29, 196, 61, 176, 247, 7, 35,
                117, 168, 194, 243, 206, 188, 240, 145, 146, 76, 74,
            ],
        },
    ])
    .await
    .unwrap();

    // pre-populate with our two fixture agent keypairs
    keystore
        .generate_sign_keypair_from_pure_entropy()
        .await
        .unwrap();
    keystore
        .generate_sign_keypair_from_pure_entropy()
        .await
        .unwrap();

    keystore
}

// -- TODO - end -- //

//-----------------------------------------------------------------------------
// Private methods
//-----------------------------------------------------------------------------

impl<DS> Conductor<DS>
where
    DS: DnaStore + 'static,
{
    async fn new(
        env: EnvironmentWrite,
        wasm_env: EnvironmentWrite,
        dna_store: DS,
        keystore: KeystoreSender,
        root_env_dir: EnvironmentRootPath,
    ) -> ConductorResult<Self> {
        let db: SingleStore = env.get_db(&db::CONDUCTOR_STATE)?;
        let (task_tx, task_manager_run_handle) = spawn_task_manager();
        let task_manager_run_handle = Some(task_manager_run_handle);
        let (stop_tx, _) = tokio::sync::broadcast::channel::<()>(1);
        Ok(Self {
            env,
            wasm_env,
            state_db: Kv::new(db)?,
            cells: HashMap::new(),
            _handle_map: HashMap::new(),
            shutting_down: false,
            managed_task_add_sender: task_tx,
            managed_task_stop_broadcaster: stop_tx,
            task_manager_run_handle,
            admin_websocket_ports: Vec::new(),
            dna_store,
            keystore,
            root_env_dir,
        })
    }

    // FIXME: remove allow once we actually use this function
    #[allow(dead_code)]
    async fn get_state(&self) -> ConductorResult<ConductorState> {
        let guard = self.env.guard().await;
        let reader = guard.reader()?;
        Ok(self.state_db.get(&reader, &UnitDbKey)?.unwrap_or_default())
    }

    async fn update_state<F: Send>(&self, f: F) -> ConductorResult<ConductorState>
    where
        F: FnOnce(ConductorState) -> ConductorResult<ConductorState>,
    {
        self.check_running()?;
        let guard = self.env.guard().await;
        let new_state = guard.with_commit(|txn| {
            let state: ConductorState = self.state_db.get(txn, &UnitDbKey)?.unwrap_or_default();
            let new_state = f(state)?;
            self.state_db.put(txn, &UnitDbKey, &new_state)?;
            Result::<_, ConductorError>::Ok(new_state)
        })?;
        Ok(new_state)
    }

    fn add_admin_port(&mut self, port: u16) {
        self.admin_websocket_ports.push(port);
    }

    /// Sends a JoinHandle to the TaskManager task to be managed
    async fn manage_task(&mut self, handle: ManagedTaskAdd) -> ConductorResult<()> {
        self.managed_task_add_sender
            .send(handle)
            .await
            .map_err(|e| ConductorError::SubmitTaskError(format!("{}", e)))
    }
}

type ConductorStateDb = Kv<UnitDbKey, ConductorState>;

mod builder {

    use super::*;
    use crate::conductor::{dna_store::RealDnaStore, ConductorHandle};
    use holochain_state::{env::EnvironmentKind, test_utils::TestEnvironment};

    /// A configurable Builder for Conductor and sometimes ConductorHandle
    #[derive(Default)]
    pub struct ConductorBuilder<DS = RealDnaStore> {
        config: ConductorConfig,
        dna_store: DS,
        #[cfg(test)]
        state: Option<ConductorState>,
    }

    impl ConductorBuilder<RealDnaStore> {
        /// Default ConductorBuilder
        pub fn new() -> Self {
            Self::default()
        }
    }

    impl ConductorBuilder<MockDnaStore> {
        /// ConductorBuilder using mocked DnaStore, for testing
        pub fn with_mock_dna_store(dna_store: MockDnaStore) -> ConductorBuilder<MockDnaStore> {
            Self {
                dna_store,
                ..Default::default()
            }
        }
    }

    impl<DS> ConductorBuilder<DS>
    where
        DS: DnaStore + 'static,
    {
        /// Set the ConductorConfig used to build this Conductor
        pub fn config(mut self, config: ConductorConfig) -> Self {
            self.config = config;
            self
        }

        /// Initialize a "production" Conductor
        pub async fn build(self) -> ConductorResult<ConductorHandle> {
            let keystore = delete_me_create_test_keystore().await;
            let env_path = self.config.environment_path.clone();

            let environment = EnvironmentWrite::new(
                env_path.as_ref(),
                EnvironmentKind::Conductor,
                keystore.clone(),
            )?;

            let wasm_environment =
                EnvironmentWrite::new(env_path.as_ref(), EnvironmentKind::Wasm, keystore.clone())?;

            #[cfg(test)]
            let state = self.state;

            let Self {
                dna_store, config, ..
            } = self;

            let conductor =
                Conductor::new(environment, wasm_environment, dna_store, keystore, env_path)
                    .await?;

            #[cfg(test)]
            let conductor = Self::update_fake_state(state, conductor).await?;

            Self::finish(conductor, config).await
        }

        async fn finish(
            conductor: Conductor<DS>,
            conductor_config: ConductorConfig,
        ) -> ConductorResult<ConductorHandle> {
            // Get data before handle
            let keystore = conductor.keystore.clone();

            // Create handle
            let handle: ConductorHandle = Arc::new(ConductorHandleImpl::from((
                RwLock::new(conductor),
                keystore,
            )));

            handle.setup_cells(handle.clone()).await?;

            // Create admin interfaces
            if let Some(configs) = conductor_config.admin_interfaces {
                handle
                    .add_admin_interfaces_via_handle(handle.clone(), configs)
                    .await?;
            }

            Ok(handle)
        }

        #[cfg(test)]
        /// Sets some fake conductor state for tests
        pub fn fake_state(mut self, state: ConductorState) -> Self {
            self.state = Some(state);
            self
        }

        #[cfg(test)]
        async fn update_fake_state(
            state: Option<ConductorState>,
            conductor: Conductor<DS>,
        ) -> ConductorResult<Conductor<DS>> {
            if let Some(state) = state {
                conductor.update_state(move |_| Ok(state)).await?;
            }
            Ok(conductor)
        }

        /// Build a Conductor with a test environment
        pub async fn test(
            self,
            test_env: TestEnvironment,
            test_wasm_env: EnvironmentWrite,
        ) -> ConductorResult<ConductorHandle> {
            let TestEnvironment {
                env: environment,
                tmpdir,
            } = test_env;
            let keystore = environment.keystore();
            let conductor = Conductor::new(
                environment,
                test_wasm_env,
                self.dna_store,
                keystore,
                tmpdir.path().to_path_buf().into(),
            )
            .await?;

            #[cfg(test)]
            let conductor = Self::update_fake_state(self.state, conductor).await?;

            Self::finish(conductor, self.config).await
        }
    }
}

#[cfg(test)]
pub mod tests {
    use super::*;
    use super::{Conductor, ConductorState};
    use crate::conductor::dna_store::MockDnaStore;
    use holochain_state::test_utils::{test_conductor_env, test_wasm_env, TestEnvironment};
    use holochain_types::test_utils::fake_cell_id;

    #[tokio::test(threaded_scheduler)]
    async fn can_update_state() {
        let TestEnvironment {
            env: environment,
            tmpdir,
        } = test_conductor_env();
        let TestEnvironment {
            env: wasm_env,
            tmpdir: _tmpdir,
        } = test_wasm_env();
        let dna_store = MockDnaStore::new();
        let keystore = environment.keystore().clone();
        let conductor = Conductor::new(
            environment,
            wasm_env,
            dna_store,
            keystore,
            tmpdir.path().to_path_buf().into(),
        )
        .await
        .unwrap();
        let state = conductor.get_state().await.unwrap();
        assert_eq!(state, ConductorState::default());

        let cell_id = fake_cell_id("dr. cell");

        conductor
            .update_state(|mut state| {
                state.cells.push(cell_id.clone());
                Ok(state)
            })
            .await
            .unwrap();
        let state = conductor.get_state().await.unwrap();
        assert_eq!(state.cells, [cell_id]);
    }

    #[tokio::test(threaded_scheduler)]
    async fn can_set_fake_state() {
        let test_env = test_conductor_env();
        let _tmpdir = test_env.tmpdir.clone();
        let TestEnvironment {
            env: wasm_env,
            tmpdir: _tmpdir,
        } = test_wasm_env();
        let state = ConductorState::default();
        let conductor = ConductorBuilder::new()
            .fake_state(state.clone())
            .test(test_env, wasm_env)
            .await
            .unwrap();
        assert_eq!(state, conductor.get_state_from_handle().await.unwrap());
    }
}<|MERGE_RESOLUTION|>--- conflicted
+++ resolved
@@ -10,11 +10,7 @@
 //! users in a testing environment.
 
 use super::{
-<<<<<<< HEAD
-    api::{CellConductorApi, CellConductorApiT, RealAdminInterfaceApi},
-=======
-    api::{RealAdminInterfaceApi, RealAppInterfaceApi},
->>>>>>> c91faffe
+    api::{CellConductorApi, CellConductorApiT, RealAdminInterfaceApi, RealAppInterfaceApi},
     config::{AdminInterfaceConfig, InterfaceDriver},
     dna_store::{DnaStore, RealDnaStore},
     error::ConductorError,
