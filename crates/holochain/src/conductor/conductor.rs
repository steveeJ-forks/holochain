--- conflicted
+++ resolved
@@ -379,11 +379,6 @@
         Ok(())
     }
 
-<<<<<<< HEAD
-    #[cfg(test)]
-    pub(super) async fn get_state_from_handle(&self) -> ConductorResult<ConductorState> {
-        self.get_state().await
-=======
     pub(super) async fn dump_cell_state(&self, cell_id: &CellId) -> ConductorApiResult<String> {
         let cell = self.cell_by_id(cell_id)?;
         let arc = cell.state_env();
@@ -391,7 +386,11 @@
         let reader = env.reader()?;
         let source_chain = SourceChainBuf::new(&reader, &env)?;
         Ok(source_chain.dump_as_json()?)
->>>>>>> f0b8feff
+    }
+
+    #[cfg(test)]
+    pub(super) async fn get_state_from_handle(&self) -> ConductorResult<ConductorState> {
+        self.get_state().await
     }
 }
 
