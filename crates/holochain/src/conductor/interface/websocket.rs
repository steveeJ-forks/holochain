//! Module for establishing Websocket-based Interfaces,
//! i.e. those configured with `InterfaceDriver::Websocket`

use super::error::InterfaceError;
use super::error::InterfaceResult;
use crate::conductor::conductor::StopReceiver;
use crate::conductor::interface::*;
use crate::conductor::manager::ManagedTaskHandle;
use crate::conductor::manager::ManagedTaskResult;
use holochain_serialized_bytes::SerializedBytes;
use holochain_types::signal::Signal;
use holochain_websocket::ListenerHandle;
use holochain_websocket::ListenerItem;
use holochain_websocket::WebsocketConfig;
use holochain_websocket::WebsocketListener;
use holochain_websocket::WebsocketMessage;
use holochain_websocket::WebsocketReceiver;
use holochain_websocket::WebsocketSender;
use std::convert::TryFrom;

use std::sync::atomic::AtomicIsize;
use std::sync::atomic::Ordering;
use std::sync::Arc;
use tokio::stream::StreamExt;
use tokio::sync::broadcast;
use tracing::*;
use url2::url2;

// TODO: This is arbitrary, choose reasonable size.
/// Number of signals in buffer before applying
/// back pressure.
pub(crate) const SIGNAL_BUFFER_SIZE: usize = 50;
const MAX_CONNECTIONS: isize = 400;

/// Create a WebsocketListener to be used in interfaces
pub async fn spawn_websocket_listener(
    port: u16,
) -> InterfaceResult<(
    ListenerHandle,
    impl futures::stream::Stream<Item = ListenerItem>,
)> {
    trace!("Initializing Admin interface");
    let listener = WebsocketListener::bind_with_handle(
        url2!("ws://127.0.0.1:{}", port),
        Arc::new(WebsocketConfig::default()),
    )
    .await?;
    trace!("LISTENING AT: {}", listener.0.local_addr());
    Ok(listener)
}

/// Create an Admin Interface, which only receives AdminRequest messages
/// from the external client
pub fn spawn_admin_interface_task<A: InterfaceApi>(
    handle: ListenerHandle,
    listener: impl futures::stream::Stream<Item = ListenerItem> + Send + 'static,
    api: A,
    mut stop_rx: StopReceiver,
) -> InterfaceResult<ManagedTaskHandle> {
    Ok(tokio::task::spawn(async move {
        // Task that will kill the listener and all child connections.
        tokio::task::spawn(
            handle.close_on(async move { stop_rx.recv().await.map(|_| true).unwrap_or(true) }),
        );

        let num_connections = Arc::new(AtomicIsize::new(0));
        futures::pin_mut!(listener);
        // establish a new connection to a client
        while let Some(connection) = listener.next().await {
            match connection {
                Ok((_, rx_from_iface)) => {
                    if num_connections.fetch_add(1, Ordering::Relaxed) > MAX_CONNECTIONS {
                        // Max connections so drop this connection
                        // which will close it.
                        continue;
                    };
                    tokio::task::spawn(recv_incoming_admin_msgs(
                        api.clone(),
                        rx_from_iface,
                        num_connections.clone(),
                    ));
                }
                Err(err) => {
                    warn!("Admin socket connection failed: {}", err);
                }
            }
        }
        ManagedTaskResult::Ok(())
    }))
}

/// Create an App Interface, which includes the ability to receive signals
/// from Cells via a broadcast channel
pub async fn spawn_app_interface_task<A: InterfaceApi>(
    port: u16,
    api: A,
    signal_broadcaster: broadcast::Sender<Signal>,
    mut stop_rx: StopReceiver,
) -> InterfaceResult<(u16, ManagedTaskHandle)> {
    trace!("Initializing App interface");
    let (handle, mut listener) = WebsocketListener::bind_with_handle(
        url2!("ws://127.0.0.1:{}", port),
        Arc::new(WebsocketConfig::default()),
    )
    .await?;
    trace!("LISTENING AT: {}", handle.local_addr());
    let port = handle
        .local_addr()
        .port()
        .ok_or(InterfaceError::PortError)?;
    // Task that will kill the listener and all child connections.
    tokio::task::spawn(
        handle.close_on(async move { stop_rx.recv().await.map(|_| true).unwrap_or(true) }),
    );
    let task = tokio::task::spawn(async move {
        // establish a new connection to a client
        while let Some(connection) = listener.next().await {
            match connection {
                Ok((tx_to_iface, rx_from_iface)) => {
                    let rx_from_cell = signal_broadcaster.subscribe();
                    tokio::task::spawn(recv_incoming_msgs_and_outgoing_signals(
                        api.clone(),
                        rx_from_iface,
                        rx_from_cell,
                        tx_to_iface,
                    ));
                }
                Err(err) => {
                    warn!("Admin socket connection failed: {}", err);
                }
            }
        }

        ManagedTaskResult::Ok(())
    });
    Ok((port, task))
}

/// Polls for messages coming in from the external client.
/// Used by Admin interface.
async fn recv_incoming_admin_msgs<A: InterfaceApi>(
    api: A,
    mut rx_from_iface: WebsocketReceiver,
    num_connections: Arc<AtomicIsize>,
) {
    while let Some(msg) = rx_from_iface.next().await {
        match handle_incoming_message(msg, api.clone()).await {
<<<<<<< HEAD
            Err(e) => {
                error!(error = &e as &dyn std::error::Error)
            }
=======
            Err(InterfaceError::Closed) => {
                if let Err(e) =
                    WebsocketSender::close(&mut tx_to_iface, 1000, "Shutting down".into()).await
                {
                    warn!("Admin socket failed to close: {}", e);
                }
                // Do an atomic checked sub.
                // This can still fail to decrement but won't overflow.
                // This is ok because we really only need a rough idea if of the number of connections
                // and failing to decrement should be rare.
                let old_value = num_connections.load(Ordering::SeqCst);
                if old_value > 0 {
                    let prev_value = num_connections.compare_and_swap(
                        old_value,
                        old_value - 1,
                        Ordering::SeqCst,
                    );
                    if prev_value != old_value {
                        warn!(msg = "Websocket didn't successfully decrement connections on close");
                    }
                }
                break;
            }
            Err(e) => error!(error = &e as &dyn std::error::Error),
>>>>>>> d2ce21aa
            Ok(()) => {}
        }
    }
    num_connections.fetch_sub(1, Ordering::SeqCst);
}

/// Polls for messages coming in from the external client while simultaneously
/// polling for signals being broadcast from the Cells associated with this
/// App interface.
async fn recv_incoming_msgs_and_outgoing_signals<A: InterfaceApi>(
    api: A,
    mut rx_from_iface: WebsocketReceiver,
    mut rx_from_cell: broadcast::Receiver<Signal>,
    mut tx_to_iface: WebsocketSender,
) -> InterfaceResult<()> {
    trace!("CONNECTION: {}", rx_from_iface.remote_addr());

    loop {
        tokio::select! {
            // If we receive a Signal broadcasted from a Cell, push it out
            // across the interface
            signal = rx_from_cell.next() => {
                if let Some(signal) = signal {
                    trace!(msg = "Sending signal!", ?signal);
                    let bytes = SerializedBytes::try_from(
                        signal.map_err(InterfaceError::SignalReceive)?,
                    )?;
                    tx_to_iface.signal(bytes).await?;
                } else {
                    debug!("Closing interface: signal stream empty");
                    break;
                }
            },

            // If we receive a message from outside, handle it
            msg = rx_from_iface.next() => {
                if let Some(msg) = msg {
                    handle_incoming_message(msg, api.clone()).await?
                } else {
                    debug!("Closing interface: message stream empty");
                    break;
                }
            },
        }
    }

    Ok(())
}

/// Handles messages on all interfaces
async fn handle_incoming_message<A>(ws_msg: WebsocketMessage, api: A) -> InterfaceResult<()>
where
    A: InterfaceApi,
{
    let (bytes, respond) = ws_msg;
    Ok(respond
        .respond(api.handle_request(bytes.try_into()).await?.try_into()?)
        .await?)
}

/// Test items needed by other crates
#[cfg(any(test, feature = "test_utils"))]
pub mod test_utils {
    use crate::conductor::api::RealAppInterfaceApi;
    use crate::conductor::conductor::ConductorBuilder;
    use crate::conductor::ConductorHandle;
    use holochain_lmdb::test_utils::test_environments;
    use holochain_serialized_bytes::prelude::*;
    use holochain_types::prelude::*;
    use std::sync::Arc;
    use tempdir::TempDir;

    /// One of various ways to setup an app, used somewhere...
    pub async fn setup_app(
        cell_data: Vec<(InstalledCell, Option<SerializedBytes>)>,
        dna_store: MockDnaStore,
    ) -> (Arc<TempDir>, RealAppInterfaceApi, ConductorHandle) {
        let envs = test_environments();

        let conductor_handle = ConductorBuilder::with_mock_dna_store(dna_store)
            .test(&envs)
            .await
            .unwrap();

        conductor_handle
            .clone()
            .install_app("test app".to_string(), cell_data)
            .await
            .unwrap();

        conductor_handle
            .activate_app("test app".to_string())
            .await
            .unwrap();

        let errors = conductor_handle.clone().setup_cells().await.unwrap();

        assert!(errors.is_empty());

        let handle = conductor_handle.clone();

        (
            envs.tempdir(),
            RealAppInterfaceApi::new(conductor_handle, "test-interface".into()),
            handle,
        )
    }
}

#[cfg(test)]
pub mod test {
    use super::test_utils::setup_app;
    use super::*;
    use crate::conductor::api::error::ExternalApiWireError;
    use crate::conductor::api::AdminRequest;
    use crate::conductor::api::AdminResponse;
    use crate::conductor::api::RealAdminInterfaceApi;
    use crate::conductor::conductor::ConductorBuilder;
    use crate::conductor::p2p_store::AgentKv;
    use crate::conductor::p2p_store::AgentKvKey;
    use crate::conductor::state::ConductorState;
    use crate::conductor::Conductor;
    use crate::conductor::ConductorHandle;
    use crate::fixt::RealRibosomeFixturator;
    use crate::test_utils::conductor_setup::ConductorTestData;
    use ::fixt::prelude::*;
    use fallible_iterator::FallibleIterator;
    use futures::future::FutureExt;
    use holochain_lmdb::buffer::KvStoreT;
    use holochain_lmdb::fresh_reader_test;
    use holochain_lmdb::test_utils::test_environments;
    use holochain_serialized_bytes::prelude::*;
    use holochain_types::prelude::*;
    use holochain_types::test_utils::fake_agent_pubkey_1;
    use holochain_types::test_utils::fake_dna_file;
    use holochain_types::test_utils::fake_dna_zomes;
    use holochain_types::{app::InstallAppDnaPayload, prelude::InstallAppPayload};
    use holochain_wasm_test_utils::TestWasm;
    use holochain_websocket::Respond;
    use holochain_zome_types::cell::CellId;
    use holochain_zome_types::test_utils::fake_agent_pubkey_2;
    use holochain_zome_types::ExternIO;
    use kitsune_p2p::agent_store::AgentInfoSigned;
    use kitsune_p2p::fixt::AgentInfoSignedFixturator;
    use matches::assert_matches;
    use mockall::predicate;
    use observability;
    use std::collections::HashMap;
    use std::convert::TryInto;
    use tempdir::TempDir;
    use uuid::Uuid;

    #[derive(Debug, serde::Serialize, serde::Deserialize, SerializedBytes)]
    #[serde(rename_all = "snake_case", tag = "type", content = "data")]
    // NB: intentionally misspelled to test for serialization errors :)
    enum AdmonRequest {
        InstallsDna(String),
    }

    async fn setup_admin() -> (Arc<TempDir>, ConductorHandle) {
        let envs = test_environments();
        let conductor_handle = Conductor::builder().test(&envs).await.unwrap();
        (envs.tempdir(), conductor_handle)
    }

    async fn setup_admin_fake_cells(
        cell_ids_with_proofs: Vec<(CellId, Option<SerializedBytes>)>,
        dna_store: MockDnaStore,
    ) -> (Arc<TempDir>, ConductorHandle) {
        let envs = test_environments();
        let conductor_handle = ConductorBuilder::with_mock_dna_store(dna_store)
            .test(&envs)
            .await
            .unwrap();

        let cell_data = cell_ids_with_proofs
            .into_iter()
            .map(|(c, p)| (InstalledCell::new(c, nanoid::nanoid!()), p))
            .collect();

        conductor_handle
            .clone()
            .install_app("test app".to_string(), cell_data)
            .await
            .unwrap();

        (envs.tempdir(), conductor_handle)
    }

    async fn activate(conductor_handle: ConductorHandle) -> ConductorHandle {
        conductor_handle
            .activate_app("test app".to_string())
            .await
            .unwrap();

        let errors = conductor_handle.clone().setup_cells().await.unwrap();

        assert!(errors.is_empty());

        conductor_handle
    }

    #[tokio::test(threaded_scheduler)]
    async fn serialization_failure() {
        let (_tmpdir, conductor_handle) = setup_admin().await;
        let admin_api = RealAdminInterfaceApi::new(conductor_handle.clone());
        let msg = AdmonRequest::InstallsDna("".into());
        let msg = msg.try_into().unwrap();
        let respond = |bytes: SerializedBytes| {
            let response: AdminResponse = bytes.try_into().unwrap();
            assert_matches!(
                response,
                AdminResponse::Error(ExternalApiWireError::Deserialization(_))
            );
            async { Ok(()) }.boxed().into()
        };
        let respond = Respond::Request(Box::new(respond));
        let msg = (msg, respond);
        handle_incoming_message(msg, admin_api).await.unwrap();
        conductor_handle.shutdown().await;
    }

    #[tokio::test(threaded_scheduler)]
    async fn invalid_request() {
        observability::test_run().ok();
        let (_tmpdir, conductor_handle) = setup_admin().await;
        let admin_api = RealAdminInterfaceApi::new(conductor_handle.clone());
        let dna_payload =
            InstallAppDnaPayload::path_only("some$\\//weird00=-+[] \\Path".into(), "".to_string());
        let agent_key = fake_agent_pubkey_1();
        let payload = InstallAppPayload {
            dnas: vec![dna_payload],
            installed_app_id: "test app".to_string(),
            agent_key,
        };
        let msg = AdminRequest::InstallApp(Box::new(payload));
        let msg = msg.try_into().unwrap();
        let respond = |bytes: SerializedBytes| {
            let response: AdminResponse = bytes.try_into().unwrap();
            assert_matches!(
                response,
                AdminResponse::Error(ExternalApiWireError::DnaReadError(_))
            );
            async { Ok(()) }.boxed().into()
        };
        let respond = Respond::Request(Box::new(respond));
        let msg = (msg, respond);
        handle_incoming_message(msg, admin_api).await.unwrap();
        conductor_handle.shutdown().await;
    }

    #[ignore = "stub"]
    #[tokio::test(threaded_scheduler)]
    async fn deserialization_failure() {
        // TODO: B-01440: this can't be done easily yet
        // because we can't serialize something that
        // doesn't deserialize
    }

    #[tokio::test(threaded_scheduler)]
    async fn websocket_call_zome_function() {
        observability::test_run().ok();
        let uuid = Uuid::new_v4();
        let dna = fake_dna_zomes(
            &uuid.to_string(),
            vec![(TestWasm::Foo.into(), TestWasm::Foo.into())],
        );

        // warm the zome
        let _ = RealRibosomeFixturator::new(crate::fixt::curve::Zomes(vec![TestWasm::Foo]))
            .next()
            .unwrap();

        let dna_hash = dna.dna_hash().clone();
        let cell_id = CellId::from((dna_hash.clone(), fake_agent_pubkey_1()));
        let installed_cell = InstalledCell::new(cell_id.clone(), "handle".into());

        let mut dna_store = MockDnaStore::new();

        dna_store
            .expect_get()
            .with(predicate::eq(dna_hash))
            .returning(move |_| Some(dna.clone()));
        dna_store
            .expect_add_dnas::<Vec<_>>()
            .times(1)
            .return_const(());
        dna_store
            .expect_add_entry_defs::<Vec<_>>()
            .times(1)
            .return_const(());

        let (_tmpdir, app_api, handle) = setup_app(vec![(installed_cell, None)], dna_store).await;
        let mut request: ZomeCall =
            crate::fixt::ZomeCallInvocationFixturator::new(crate::fixt::NamedInvocation(
                cell_id.clone(),
                TestWasm::Foo.into(),
                "foo".into(),
                ExternIO::encode(()).unwrap(),
            ))
            .next()
            .unwrap()
            .into();
        request.cell_id = cell_id;
        let msg = AppRequest::ZomeCallInvocation(Box::new(request));
        let msg = msg.try_into().unwrap();
        let respond = |bytes: SerializedBytes| {
            let response: AppResponse = bytes.try_into().unwrap();
            assert_matches!(response, AppResponse::ZomeCallInvocation { .. });
            async { Ok(()) }.boxed().into()
        };
        let respond = Respond::Request(Box::new(respond));
        let msg = (msg, respond);
        handle_incoming_message(msg, app_api).await.unwrap();
        // the time here should be almost the same (about +0.1ms) vs. the raw real_ribosome call
        // the overhead of a websocket request locally is small
        let shutdown = handle.take_shutdown_handle().await.unwrap();
        handle.shutdown().await;
        shutdown.await.unwrap();
    }

    #[tokio::test(threaded_scheduler)]
    async fn activate_app() {
        observability::test_run().ok();
        let agent_key = fake_agent_pubkey_1();
        let dnas = [Uuid::new_v4(); 2]
            .iter()
            .map(|uuid| fake_dna_file(&uuid.to_string()))
            .collect::<Vec<_>>();
        let dna_map = dnas
            .iter()
            .cloned()
            .map(|dna| (dna.dna_hash().clone(), dna))
            .collect::<HashMap<_, _>>();
        let dna_hashes = dna_map.keys().cloned().collect::<Vec<_>>();
        let cell_ids_with_proofs = dna_hashes
            .iter()
            .cloned()
            .map(|hash| (CellId::from((hash, agent_key.clone())), None))
            .collect::<Vec<_>>();
        let mut dna_store = MockDnaStore::new();
        dna_store
            .expect_get()
            .returning(move |hash| dna_map.get(&hash).cloned());
        dna_store
            .expect_add_dnas::<Vec<_>>()
            .times(1)
            .return_const(());
        dna_store
            .expect_add_entry_defs::<Vec<_>>()
            .times(1)
            .return_const(());
        let (_tmpdir, conductor_handle) =
            setup_admin_fake_cells(cell_ids_with_proofs, dna_store).await;
        let shutdown = conductor_handle.take_shutdown_handle().await.unwrap();

        // Activate the app
        let msg = AdminRequest::ActivateApp {
            installed_app_id: "test app".to_string(),
        };
        let msg = msg.try_into().unwrap();
        let respond = |bytes: SerializedBytes| {
            let response: AdminResponse = bytes.try_into().unwrap();
            assert_matches!(response, AdminResponse::AppActivated);
            async { Ok(()) }.boxed().into()
        };
        let respond = Respond::Request(Box::new(respond));
        let msg = (msg, respond);

        handle_incoming_message(msg, RealAdminInterfaceApi::new(conductor_handle.clone()))
            .await
            .unwrap();

        // Get the state
        let state: ConductorState = conductor_handle.get_state_from_handle().await.unwrap();

        // Check it is not in inactive apps
        let r = state.inactive_apps.get("test app");
        assert_eq!(r, None);

        // Check it is in active apps
        let cell_ids: Vec<CellId> = state
            .active_apps
            .get("test app")
            .unwrap()
            .all_cells()
            .cloned()
            .collect();

        // Collect the expected result
        let expected = dna_hashes
            .into_iter()
            .map(|hash| CellId::from((hash, agent_key.clone())))
            .collect::<Vec<_>>();

        assert_eq!(expected, cell_ids);

        // Check that it is returned in get_app_info as active
        let maybe_info = state.get_app_info(&"test app".to_string());
        if let Some(info) = maybe_info {
            assert_eq!(info.installed_app_id, "test app");
            assert!(info.active);
        } else {
            assert!(false);
        }

        // Now deactivate app
        let msg = AdminRequest::DeactivateApp {
            installed_app_id: "test app".to_string(),
        };
        let msg = msg.try_into().unwrap();
        let respond = |bytes: SerializedBytes| {
            let response: AdminResponse = bytes.try_into().unwrap();
            assert_matches!(response, AdminResponse::AppDeactivated);
            async { Ok(()) }.boxed().into()
        };
        let respond = Respond::Request(Box::new(respond));
        let msg = (msg, respond);

        handle_incoming_message(msg, RealAdminInterfaceApi::new(conductor_handle.clone()))
            .await
            .unwrap();

        // Get the state
        let state = conductor_handle.get_state_from_handle().await.unwrap();

        // Check it's removed from active
        let r = state.active_apps.get("test app");
        assert_eq!(r, None);

        // Check it's added to inactive
        let cell_ids: Vec<CellId> = state
            .inactive_apps
            .get("test app")
            .unwrap()
            .all_cells()
            .cloned()
            .collect();

        assert_eq!(expected, cell_ids);

        // Check that it is returned in get_app_info as not active
        let maybe_info = state.get_app_info(&"test app".to_string());
        if let Some(info) = maybe_info {
            assert_eq!(info.installed_app_id, "test app");
            assert!(!info.active);
        } else {
            assert!(false);
        }

        conductor_handle.shutdown().await;
        shutdown.await.unwrap();
    }

    #[tokio::test(threaded_scheduler)]
    async fn attach_app_interface() {
        observability::test_run().ok();
        let (_tmpdir, conductor_handle) = setup_admin().await;
        let shutdown = conductor_handle.take_shutdown_handle().await.unwrap();
        let admin_api = RealAdminInterfaceApi::new(conductor_handle.clone());
        let msg = AdminRequest::AttachAppInterface { port: None };
        let msg = msg.try_into().unwrap();
        let respond = |bytes: SerializedBytes| {
            let response: AdminResponse = bytes.try_into().unwrap();
            assert_matches!(response, AdminResponse::AppInterfaceAttached { .. });
            async { Ok(()) }.boxed().into()
        };
        let respond = Respond::Request(Box::new(respond));
        let msg = (msg, respond);
        handle_incoming_message(msg, admin_api).await.unwrap();
        conductor_handle.shutdown().await;
        shutdown.await.unwrap();
    }

    #[tokio::test(threaded_scheduler)]
    async fn dump_state() {
        observability::test_run().ok();
        let uuid = Uuid::new_v4();
        let dna = fake_dna_zomes(
            &uuid.to_string(),
            vec![("zomey".into(), TestWasm::Foo.into())],
        );
        let cell_id = CellId::from((dna.dna_hash().clone(), fake_agent_pubkey_1()));

        let mut dna_store = MockDnaStore::new();
        dna_store.expect_get().returning(move |_| Some(dna.clone()));
        dna_store
            .expect_add_dnas::<Vec<_>>()
            .times(1)
            .return_const(());
        dna_store
            .expect_add_entry_defs::<Vec<_>>()
            .times(1)
            .return_const(());

        let (_tmpdir, conductor_handle) =
            setup_admin_fake_cells(vec![(cell_id.clone(), None)], dna_store).await;
        let conductor_handle = activate(conductor_handle).await;
        let shutdown = conductor_handle.take_shutdown_handle().await.unwrap();
        // Allow agents time to join
        tokio::time::delay_for(std::time::Duration::from_secs(2)).await;

        // Get state
        let expected = conductor_handle.dump_cell_state(&cell_id).await.unwrap();

        let admin_api = RealAdminInterfaceApi::new(conductor_handle.clone());
        let msg = AdminRequest::DumpState {
            cell_id: Box::new(cell_id),
        };
        let msg = msg.try_into().unwrap();
        let respond = move |bytes: SerializedBytes| {
            let response: AdminResponse = bytes.try_into().unwrap();
            assert_matches!(response, AdminResponse::StateDumped(s) if s == expected);
            async { Ok(()) }.boxed().into()
        };
        let respond = Respond::Request(Box::new(respond));
        let msg = (msg, respond);
        handle_incoming_message(msg, admin_api).await.unwrap();
        conductor_handle.shutdown().await;
        shutdown.await.unwrap();
    }

    async fn make_dna(uuid: &str, zomes: Vec<TestWasm>) -> DnaFile {
        DnaFile::new(
            DnaDef {
                name: "conductor_test".to_string(),
                uuid: uuid.to_string(),
                properties: SerializedBytes::try_from(()).unwrap(),
                zomes: zomes.clone().into_iter().map(Into::into).collect(),
            },
            zomes.into_iter().map(Into::into),
        )
        .await
        .unwrap()
    }

    #[tokio::test(threaded_scheduler)]
    /// Check that we can add and get agent info for a conductor
    /// across the admin websocket.
    async fn add_agent_info_via_admin() {
        observability::test_run().ok();
        let test_envs = test_environments();
        let env = test_envs.p2p();
        let agents = vec![fake_agent_pubkey_1(), fake_agent_pubkey_2()];
        let dnas = vec![
            make_dna("1", vec![TestWasm::Anchor]).await,
            make_dna("2", vec![TestWasm::Anchor]).await,
        ];
        let mut conductor_test =
            ConductorTestData::new(test_envs, dnas.clone(), agents.clone(), Default::default())
                .await
                .0;
        let handle = conductor_test.handle();
        let dnas = dnas
            .into_iter()
            .map(|d| d.dna_hash().clone())
            .collect::<Vec<_>>();
        let p2p_store = AgentKv::new(env.clone().into()).unwrap();

        // - Give time for the agents to join the network.
        tokio::time::delay_for(std::time::Duration::from_secs(2)).await;

        // - Check no extra data in the store to start
        let count = fresh_reader_test!(env, |r| p2p_store
            .as_store_ref()
            .iter(&r)
            .unwrap()
            .count()
            .unwrap());

        assert_eq!(count, 4);

        // - Get agents and space
        let agent_infos = AgentInfoSignedFixturator::new(Unpredictable)
            .take(5)
            .collect::<Vec<_>>();

        let mut expect = to_key(agent_infos.clone());
        let k00: AgentKvKey = (dnas[0].clone(), agents[0].clone()).into();
        let k01: AgentKvKey = (dnas[0].clone(), agents[1].clone()).into();
        let k10: AgentKvKey = (dnas[1].clone(), agents[0].clone()).into();
        let k11: AgentKvKey = (dnas[1].clone(), agents[1].clone()).into();
        expect.push(k00.clone());
        expect.push(k01.clone());
        expect.push(k10.clone());
        expect.push(k11.clone());
        expect.sort();

        let admin_api = RealAdminInterfaceApi::new(handle.clone());

        // - Add the agent infos
        let req = AdminRequest::AddAgentInfo { agent_infos };
        let r = make_req(admin_api.clone(), req).await.await.unwrap();
        assert_matches!(r, AdminResponse::AgentInfoAdded);

        // - Request all the infos
        let req = AdminRequest::RequestAgentInfo { cell_id: None };
        let r = make_req(admin_api.clone(), req).await.await.unwrap();
        let results = to_key(unwrap_to::unwrap_to!(r => AdminResponse::AgentInfoRequested).clone());
        assert_eq!(expect, results);

        // - Request the dna 0 agent 0
        let req = AdminRequest::RequestAgentInfo {
            cell_id: Some(CellId::new(dnas[0].clone(), agents[0].clone())),
        };
        let r = make_req(admin_api.clone(), req).await.await.unwrap();
        let results = to_key(unwrap_to::unwrap_to!(r => AdminResponse::AgentInfoRequested).clone());

        assert_eq!(vec![k00], results);

        // - Request the dna 0 agent 1
        let req = AdminRequest::RequestAgentInfo {
            cell_id: Some(CellId::new(dnas[0].clone(), agents[1].clone())),
        };
        let r = make_req(admin_api.clone(), req).await.await.unwrap();
        let results = to_key(unwrap_to::unwrap_to!(r => AdminResponse::AgentInfoRequested).clone());

        assert_eq!(vec![k01], results);

        // - Request the dna 1 agent 0
        let req = AdminRequest::RequestAgentInfo {
            cell_id: Some(CellId::new(dnas[1].clone(), agents[0].clone())),
        };
        let r = make_req(admin_api.clone(), req).await.await.unwrap();
        let results = to_key(unwrap_to::unwrap_to!(r => AdminResponse::AgentInfoRequested).clone());

        assert_eq!(vec![k10], results);

        // - Request the dna 1 agent 1
        let req = AdminRequest::RequestAgentInfo {
            cell_id: Some(CellId::new(dnas[1].clone(), agents[1].clone())),
        };
        let r = make_req(admin_api.clone(), req).await.await.unwrap();
        let results = to_key(unwrap_to::unwrap_to!(r => AdminResponse::AgentInfoRequested).clone());

        assert_eq!(vec![k11], results);

        conductor_test.shutdown_conductor().await;
    }

    async fn make_req(
        admin_api: RealAdminInterfaceApi,
        req: AdminRequest,
    ) -> tokio::sync::oneshot::Receiver<AdminResponse> {
        let msg = req.try_into().unwrap();
        let (tx, rx) = tokio::sync::oneshot::channel();

        let respond = move |bytes: SerializedBytes| {
            let response: AdminResponse = bytes.try_into().unwrap();
            tx.send(response).unwrap();
            async { Ok(()) }.boxed().into()
        };
        let respond = Respond::Request(Box::new(respond));
        let msg = (msg, respond);

        handle_incoming_message(msg, admin_api).await.unwrap();
        rx
    }

    fn to_key(r: Vec<AgentInfoSigned>) -> Vec<AgentKvKey> {
        let mut results = r
            .into_iter()
            .map(|a| AgentKvKey::try_from(&a).unwrap())
            .collect::<Vec<_>>();
        results.sort();
        results
    }
}<|MERGE_RESOLUTION|>--- conflicted
+++ resolved
@@ -145,36 +145,9 @@
 ) {
     while let Some(msg) = rx_from_iface.next().await {
         match handle_incoming_message(msg, api.clone()).await {
-<<<<<<< HEAD
             Err(e) => {
                 error!(error = &e as &dyn std::error::Error)
             }
-=======
-            Err(InterfaceError::Closed) => {
-                if let Err(e) =
-                    WebsocketSender::close(&mut tx_to_iface, 1000, "Shutting down".into()).await
-                {
-                    warn!("Admin socket failed to close: {}", e);
-                }
-                // Do an atomic checked sub.
-                // This can still fail to decrement but won't overflow.
-                // This is ok because we really only need a rough idea if of the number of connections
-                // and failing to decrement should be rare.
-                let old_value = num_connections.load(Ordering::SeqCst);
-                if old_value > 0 {
-                    let prev_value = num_connections.compare_and_swap(
-                        old_value,
-                        old_value - 1,
-                        Ordering::SeqCst,
-                    );
-                    if prev_value != old_value {
-                        warn!(msg = "Websocket didn't successfully decrement connections on close");
-                    }
-                }
-                break;
-            }
-            Err(e) => error!(error = &e as &dyn std::error::Error),
->>>>>>> d2ce21aa
             Ok(()) => {}
         }
     }
