use super::error::{InterfaceError, InterfaceResult};
use crate::conductor::{
    conductor::StopReceiver,
    interface::*,
    manager::{ManagedTaskHandle, ManagedTaskResult},
};
use crate::core::signal::Signal;
use holochain_serialized_bytes::SerializedBytes;
use holochain_websocket::{
    websocket_bind, WebsocketConfig, WebsocketListener, WebsocketMessage, WebsocketReceiver,
    WebsocketSender,
};
use std::convert::TryFrom;

use std::sync::Arc;
use tokio::stream::StreamExt;
use tokio::sync::broadcast;
use tokio::task::JoinHandle;
use tracing::*;
use url2::url2;

// TODO: This is arbitrary, choose reasonable size.
/// Number of singals in buffer before applying
/// back pressure.
pub(crate) const SIGNAL_BUFFER_SIZE: usize = 1000;

/// Create an Admin Interface, which only receives AdminRequest messages
/// from the external client
pub async fn spawn_websocket_listener(port: u16) -> InterfaceResult<WebsocketListener> {
    trace!("Initializing Admin interface");
    let listener = websocket_bind(
        url2!("ws://127.0.0.1:{}", port),
        Arc::new(WebsocketConfig::default()),
    )
    .await?;
    trace!("LISTENING AT: {}", listener.local_addr());
    Ok(listener)
}

pub fn spawn_admin_interface_task<A: InterfaceApi>(
    mut listener: WebsocketListener,
    api: A,
    mut stop_rx: StopReceiver,
) -> InterfaceResult<ManagedTaskHandle> {
    Ok(tokio::task::spawn(async move {
        let mut listener_handles = Vec::new();
        let mut send_sockets = Vec::new();
        loop {
            tokio::select! {
                // break if we receive on the stop channel
                _ = stop_rx.recv() => { break; },

                // establish a new connection to a client
                maybe_con = listener.next() => if let Some(connection) = maybe_con {
                    match connection {
                        Ok((send_socket, recv_socket)) => {
                            send_sockets.push(send_socket);
                            listener_handles.push(tokio::task::spawn(recv_incoming_admin_msgs(
                                api.clone(),
                                recv_socket,
                            )));
                        }
                        Err(err) => {
                            warn!("Admin socket connection failed: {}", err);
                        }
                    }
                } else {
                    warn!(line = line!(), "Listener has returned none");
                    // This shouldn't actually ever happen, but if it did,
                    // we would just stop the listener task
                    break;
                }
            }
        }
        // TODO: TK-01261: drop listener, make sure all these tasks finish!
        drop(listener);

        // TODO: TK-01261: Make send_socket close tell the recv socket to close locally in the websocket code
        for mut send_socket in send_sockets {
            // TODO: TK-01261: change from u16 code to enum
            send_socket.close(1000, "Shutting down".into()).await?;
        }

        // These SHOULD end soon after we get here, or by the time we get here.
        for h in listener_handles {
            // Show if these are actually finishing
            match tokio::time::timeout(std::time::Duration::from_secs(1), h).await {
                Ok(r) => r?,
                Err(_) => warn!("Websocket listener failed to join child tasks"),
            }
        }
        ManagedTaskResult::Ok(())
    }))
}

/// Create an App Interface, which includes the ability to receive signals
/// from Cells via a broadcast channel
pub async fn spawn_app_interface_task<A: InterfaceApi>(
    api: A,
    signal_broadcaster: broadcast::Sender<Signal>,
    mut stop_rx: StopReceiver,
) -> InterfaceResult<(u16, ManagedTaskHandle)> {
    trace!("Initializing App interface");
    let os_choose_port = 0;
    let mut listener = websocket_bind(
        url2!("ws://127.0.0.1:{}", os_choose_port),
        Arc::new(WebsocketConfig::default()),
    )
    .await?;
    trace!("LISTENING AT: {}", listener.local_addr());
    let port = listener
        .local_addr()
        .port()
        .ok_or(InterfaceError::PortError)?;
    let task = tokio::task::spawn(async move {
        let mut listener_handles = Vec::new();

        let mut handle_connection =
            |send_socket: WebsocketSender, recv_socket: WebsocketReceiver| {
                let signal_rx = signal_broadcaster.subscribe();
                listener_handles.push(tokio::task::spawn(recv_incoming_msgs_and_outgoing_signals(
                    api.clone(),
                    recv_socket,
                    signal_rx,
                    send_socket,
                )));
            };

        loop {
            tokio::select! {
                // break if we receive on the stop channel
                _ = stop_rx.recv() => { break; },

                // establish a new connection to a client
                maybe_con = listener.next() => if let Some(connection) = maybe_con {
                    match connection {
                        Ok((send_socket, recv_socket)) => {
                            handle_connection(send_socket, recv_socket);
                        }
                        Err(err) => {
                            warn!("Admin socket connection failed: {}", err);
                        }
                    }
                } else {
                    break;
                }
            }
        }

        handle_shutdown(listener_handles).await;
        ManagedTaskResult::Ok(())
    });
    Ok((port, task))
}

async fn handle_shutdown(listener_handles: Vec<JoinHandle<InterfaceResult<()>>>) {
    for h in listener_handles {
        // Show if these are actually finishing
        match tokio::time::timeout(std::time::Duration::from_secs(1), h).await {
            Ok(Ok(Ok(_))) => (),
            r @ _ => warn!(message = "Websocket listener failed to join child tasks", result = ?r),
        }
    }
}

/// Polls for messages coming in from the external client.
/// Used by Admin interface.
async fn recv_incoming_admin_msgs<A: InterfaceApi>(api: A, mut recv_socket: WebsocketReceiver) {
    while let Some(msg) = recv_socket.next().await {
        match handle_incoming_message(msg, api.clone()).await {
            Err(InterfaceError::Closed) => break,
            Err(e) => error!(error = &e as &dyn std::error::Error),
            Ok(()) => (),
        }
    }
}

/// Polls for messages coming in from the external client while simultaneously
/// polling for signals being broadcast from the Cells associated with this
/// App interface.
async fn recv_incoming_msgs_and_outgoing_signals<A: InterfaceApi>(
    api: A,
    mut recv_socket: WebsocketReceiver,
    mut signal_rx: broadcast::Receiver<Signal>,
    mut signal_tx: WebsocketSender,
) -> InterfaceResult<()> {
    trace!("CONNECTION: {}", recv_socket.remote_addr());

    loop {
        tokio::select! {
            // If we receive a Signal broadcasted from a Cell, push it out
            // across the interface
            signal = signal_rx.next() => {
                if let Some(signal) = signal {
                    let bytes = SerializedBytes::try_from(
                        signal.map_err(InterfaceError::SignalReceive)?,
                    )?;
                    signal_tx.signal(bytes).await?;
                } else {
                    debug!("Closing interface: signal stream empty");
                    break;
                }
            },

            // If we receive a message from outside, handle it
            msg = recv_socket.next() => {
                if let Some(msg) = msg {
                    handle_incoming_message(msg, api.clone()).await?
                } else {
                    debug!("Closing interface: message stream empty");
                    break;
                }
            },
        }
    }

    Ok(())
}

/// Handles messages on all interfaces
async fn handle_incoming_message<A>(ws_msg: WebsocketMessage, api: A) -> InterfaceResult<()>
where
    A: InterfaceApi,
{
    match ws_msg {
        WebsocketMessage::Request(bytes, respond) => {
            Ok(respond(api.handle_request(bytes.try_into()).await?.try_into()?).await?)
        }
        WebsocketMessage::Signal(msg) => {
            error!(msg = ?msg, "Got an unexpected Signal while handing incoming message");
            Ok(())
        }
        WebsocketMessage::Close(_) => Err(InterfaceError::Closed),
    }
}

#[cfg(test)]
mod test {
    use super::*;
    use crate::conductor::{
        api::{error::ExternalApiWireError, AdminRequest, AdminResponse, RealAdminInterfaceApi},
        conductor::ConductorBuilder,
        dna_store::{error::DnaStoreError, MockDnaStore},
        state::ConductorState,
        Conductor, ConductorHandle,
    };
    use crate::core::{
        ribosome::wasm_test::zome_invocation_from_names,
        state::source_chain::{SourceChain, SourceChainBuf},
    };
    use futures::future::FutureExt;
    use holochain_serialized_bytes::prelude::*;
    use holochain_state::{
        buffer::BufferedStore,
        env::{EnvironmentWrite, ReadManager, WriteManager},
        test_utils::{test_conductor_env, test_wasm_env, TestEnvironment},
    };
    use holochain_types::{
        cell::CellId,
        observability,
        test_utils::{fake_agent_pubkey_1, fake_dna_file, fake_dna_zomes, write_fake_dna_file},
    };
    use holochain_wasm_test_utils::TestWasm;
    use holochain_websocket::WebsocketMessage;
    use matches::assert_matches;
    use mockall::predicate;
    use std::convert::TryInto;
    use tempdir::TempDir;
    use uuid::Uuid;

    #[derive(Debug, serde::Serialize, serde::Deserialize, SerializedBytes)]
    #[serde(rename = "snake-case", tag = "type", content = "data")]
    enum AdmonRequest {
        InstallsDna(String),
    }

    async fn fake_genesis(env: EnvironmentWrite) {
        let env_ref = env.guard().await;
        let reader = env_ref.reader().unwrap();

        let mut source_chain = SourceChain::new(&reader, &env).unwrap();
        crate::core::workflow::fake_genesis(&mut source_chain).await;

        // Flush the db
        env_ref
            .with_commit(|writer| source_chain.0.flush_to_txn(writer))
            .unwrap();
    }

    async fn setup_admin() -> RealAdminInterfaceApi {
        let test_env = test_conductor_env();
        let TestEnvironment {
            env: wasm_env,
            tmpdir: _tmpdir,
        } = test_wasm_env();
        let _tmpdir = test_env.tmpdir.clone();
        let conductor_handle = Conductor::builder()
            .test(test_env, wasm_env)
            .await
            .unwrap()
            .run()
            .await
            .unwrap();
        RealAdminInterfaceApi::new(conductor_handle)
    }

    async fn setup_admin_fake_cells(cells: &[CellId]) -> (Vec<Arc<TempDir>>, ConductorHandle) {
        let mut tmps = vec![];
        let test_env = test_conductor_env();
        let TestEnvironment {
            env: wasm_env,
            tmpdir,
        } = test_wasm_env();
        tmps.push(tmpdir);
        tmps.push(test_env.tmpdir.clone());
        let mut state = ConductorState::default();
        for cell in cells {
            state.cells.push(cell.clone());
        }
        let conductor_handle = Conductor::builder()
            .fake_state(state)
            .test(test_env, wasm_env)
            .await
            .unwrap()
            .run()
            .await
            .unwrap();
        (tmps, conductor_handle)
    }

    async fn setup_app(
        cell_id: CellId,
        dna_store: MockDnaStore,
    ) -> (Arc<TempDir>, RealAppInterfaceApi) {
        let test_env = test_conductor_env();
        let TestEnvironment {
            env: wasm_env,
            tmpdir: _tmpdir,
        } = test_wasm_env();
        let tmpdir = test_env.tmpdir.clone();
        let mut state = ConductorState::default();
        state.cells.push(cell_id.clone());

        let conductor_handle = ConductorBuilder::with_mock_dna_store(dna_store)
            .fake_state(state)
            .test(test_env, wasm_env)
            .await
            .unwrap()
            .run()
            .await
            .unwrap();

        let cell_env = conductor_handle.get_cell_env(&cell_id).await.unwrap();
        fake_genesis(cell_env).await;

        (tmpdir, RealAppInterfaceApi::new(conductor_handle))
    }

    #[tokio::test(threaded_scheduler)]
    async fn serialization_failure() {
        let admin_api = setup_admin().await;
        let msg = AdmonRequest::InstallsDna("".into());
        let msg = msg.try_into().unwrap();
        let respond = |bytes: SerializedBytes| {
            let response: AdminResponse = bytes.try_into().unwrap();
            assert_matches!(
                response,
                AdminResponse::Error(ExternalApiWireError::Deserialization(_))
            );
            async { Ok(()) }.boxed()
        };
        let respond = Box::new(respond);
        let msg = WebsocketMessage::Request(msg, respond);
        handle_incoming_message(msg, admin_api).await.unwrap();
    }

    #[tokio::test(threaded_scheduler)]
    async fn invalid_request() {
        observability::test_run().ok();
        let admin_api = setup_admin().await;
        let msg = AdminRequest::InstallDna("some$\\//weird00=-+[] \\Path".into(), None);
        let msg = msg.try_into().unwrap();
        let respond = |bytes: SerializedBytes| {
            let response: AdminResponse = bytes.try_into().unwrap();
            assert_matches!(
                response,
                AdminResponse::Error(ExternalApiWireError::DnaReadError(_))
            );
            async { Ok(()) }.boxed()
        };
        let respond = Box::new(respond);
        let msg = WebsocketMessage::Request(msg, respond);
        handle_incoming_message(msg, admin_api).await.unwrap()
    }

    #[tokio::test(threaded_scheduler)]
    async fn cache_failure() {
        let test_env = test_conductor_env();
        let TestEnvironment {
            env: wasm_env,
            tmpdir: _tmpdir,
        } = test_wasm_env();
        let _tmpdir = test_env.tmpdir.clone();

        let uuid = Uuid::new_v4();
        let dna = fake_dna_file(&uuid.to_string());

        let (fake_dna_path, _tmpdir) = write_fake_dna_file(dna.clone()).await.unwrap();
        let mut dna_cache = MockDnaStore::new();
        dna_cache
            .expect_add()
            .with(predicate::eq(dna))
            .returning(|_| Err(DnaStoreError::WriteFail));

        let conductor_handle = ConductorBuilder::with_mock_dna_store(dna_cache)
            .test(test_env, wasm_env)
            .await
            .unwrap()
            .run()
            .await
            .unwrap();
        let admin_api = RealAdminInterfaceApi::new(conductor_handle);
        let msg = AdminRequest::InstallDna(fake_dna_path, None);
        let msg = msg.try_into().unwrap();
        let respond = |bytes: SerializedBytes| {
            let response: AdminResponse = bytes.try_into().unwrap();
            assert_matches!(
                response,
                AdminResponse::Error(ExternalApiWireError::InternalError(_))
            );
            async { Ok(()) }.boxed()
        };
        let respond = Box::new(respond);
        let msg = WebsocketMessage::Request(msg, respond);
        handle_incoming_message(msg, admin_api).await.unwrap()
    }

    #[ignore]
    #[tokio::test(threaded_scheduler)]
    async fn deserialization_failure() {
        // TODO: B-01440: this can't be done easily yet
        // because we can't serialize something that
        // doesn't deserialize
    }

    #[tokio::test(threaded_scheduler)]
    async fn call_zome_function() {
        observability::test_run().ok();
        #[derive(Debug, serde::Serialize, serde::Deserialize, SerializedBytes)]
        struct Payload {
            a: u32,
        }
        let uuid = Uuid::new_v4();
        let dna = fake_dna_zomes(
            &uuid.to_string(),
            vec![("zomey".into(), TestWasm::Foo.into())],
        );
        let payload = Payload { a: 1 };
        let dna_hash = dna.dna_hash().clone();
        let cell_id = CellId::from((dna_hash.clone(), fake_agent_pubkey_1()));

        let mut dna_store = MockDnaStore::new();

        dna_store
            .expect_get()
            .with(predicate::eq(dna_hash))
            .returning(move |_| Some(dna.clone()));

        let (_tmpdir, app_api) = setup_app(cell_id.clone(), dna_store).await;
        let mut request = Box::new(zome_invocation_from_names(
            "zomey",
            "foo",
            payload.try_into().unwrap(),
        ));
        request.cell_id = cell_id;
        let msg = AppRequest::ZomeInvocationRequest { request };
        let msg = msg.try_into().unwrap();
        let respond = |bytes: SerializedBytes| {
            let response: AppResponse = bytes.try_into().unwrap();
            assert_matches!(response, AppResponse::ZomeInvocationResponse{ .. });
            async { Ok(()) }.boxed()
        };
        let respond = Box::new(respond);
        let msg = WebsocketMessage::Request(msg, respond);
        handle_incoming_message(msg, app_api).await.unwrap();
    }

    #[tokio::test(threaded_scheduler)]
<<<<<<< HEAD
    async fn attach_app_interface() {
        observability::test_run().ok();
        let admin_api = setup_admin().await;
        let msg = AdminRequest::AttachAppInterface;
        let msg = msg.try_into().unwrap();
        let respond = |bytes: SerializedBytes| {
            let response: AdminResponse = bytes.try_into().unwrap();
            assert_matches!(response, AdminResponse::AppInterfaceAttached{ .. });
=======
    async fn dump_state() {
        observability::test_run().ok();
        let uuid = Uuid::new_v4();
        let dna = fake_dna_zomes(
            &uuid.to_string(),
            vec![("zomey".into(), TestWasm::Foo.into())],
        );
        let cell_id = CellId::from((dna.dna_hash().clone(), fake_agent_pubkey_1()));

        let (_tmpdir, conductor_handle) = setup_admin_fake_cells(&[cell_id.clone()]).await;

        // Set some state
        let cell_env = conductor_handle.get_cell_env(&cell_id).await.unwrap();
        fake_genesis(cell_env.clone()).await;

        // Get state
        let expected = {
            let env = cell_env.guard().await;
            let reader = env.reader().unwrap();
            let source_chain = SourceChainBuf::new(&reader, &env).unwrap();
            source_chain.dump_as_json().unwrap()
        };

        let admin_api = RealAdminInterfaceApi::new(conductor_handle);
        let msg = AdminRequest::DumpState(cell_id);
        let msg = msg.try_into().unwrap();
        let respond = move |bytes: SerializedBytes| {
            let response: AdminResponse = bytes.try_into().unwrap();
            // TODO: check the state
            assert_matches!(response, AdminResponse::JsonState(s) if s == expected);
>>>>>>> f0b8feff
            async { Ok(()) }.boxed()
        };
        let respond = Box::new(respond);
        let msg = WebsocketMessage::Request(msg, respond);
        handle_incoming_message(msg, admin_api).await.unwrap();
    }
}<|MERGE_RESOLUTION|>--- conflicted
+++ resolved
@@ -486,7 +486,6 @@
     }
 
     #[tokio::test(threaded_scheduler)]
-<<<<<<< HEAD
     async fn attach_app_interface() {
         observability::test_run().ok();
         let admin_api = setup_admin().await;
@@ -495,7 +494,13 @@
         let respond = |bytes: SerializedBytes| {
             let response: AdminResponse = bytes.try_into().unwrap();
             assert_matches!(response, AdminResponse::AppInterfaceAttached{ .. });
-=======
+            async { Ok(()) }.boxed()
+        };
+        let respond = Box::new(respond);
+        let msg = WebsocketMessage::Request(msg, respond);
+        handle_incoming_message(msg, admin_api).await.unwrap();
+    }
+    #[tokio::test(threaded_scheduler)]
     async fn dump_state() {
         observability::test_run().ok();
         let uuid = Uuid::new_v4();
@@ -524,9 +529,7 @@
         let msg = msg.try_into().unwrap();
         let respond = move |bytes: SerializedBytes| {
             let response: AdminResponse = bytes.try_into().unwrap();
-            // TODO: check the state
             assert_matches!(response, AdminResponse::JsonState(s) if s == expected);
->>>>>>> f0b8feff
             async { Ok(()) }.boxed()
         };
         let respond = Box::new(respond);
