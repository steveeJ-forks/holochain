//! Errors occurring during a [CellConductorApi] or [InterfaceApi] call

use crate::{
    conductor::{error::ConductorError, interface::error::InterfaceError, CellError},
    core::{
        ribosome::error::RibosomeError,
        state::{source_chain::SourceChainError, workspace::WorkspaceError},
        workflow::error::WorkflowRunError,
    },
};
use holochain_serialized_bytes::prelude::*;
use holochain_state::error::DatabaseError;
use holochain_types::cell::CellId;
use thiserror::Error;

/// Errors occurring during a [CellConductorApi] or [InterfaceApi] call
#[derive(Error, Debug)]
pub enum ConductorApiError {
    /// Cell was referenced, but is missing from the conductor.
    #[error("Cell was referenced, but is missing from the conductor. CellId: {0:?}")]
    CellMissing(CellId),

    /// Cell was referenced, but is missing from the conductor.
    #[error("A Cell attempted to use an CellConductorApi it was not given.\nAPI CellId: {api_cell_id:?}\nInvocation CellId: {invocation_cell_id:?}")]
    ZomeInvocationCellMismatch {
        /// The CellId which is referenced by the CellConductorApi
        api_cell_id: CellId,
        /// The CellId which is referenced by the ZomeInvocation
        invocation_cell_id: CellId,
    },

    /// Conductor threw an error during API call.
    #[error("Conductor returned an error while using a ConductorApi: {0:?}")]
    ConductorError(#[from] ConductorError),

    /// Miscellaneous error
    #[error("Miscellaneous error: {0}")]
    Todo(String),

    /// Io error.
    #[error("Io error while using a Interface Api: {0:?}")]
    Io(#[from] std::io::Error),

    /// Serialization error
    #[error("Serialization error while using a InterfaceApi: {0:?}")]
    SerializationError(#[from] SerializationError),

    /// Database error
    #[error(transparent)]
    DatabaseError(#[from] DatabaseError),

    /// Workspace error.
    // TODO: Can be avoided if we can move workspace creation into the workflow
    #[error(transparent)]
    WorkspaceError(#[from] WorkspaceError),

    /// Workflow error.
    // TODO: perhaps this Box can be avoided with further reorganization
    #[error(transparent)]
    WorkflowRunError(#[from] Box<WorkflowRunError>),

    /// DnaError
    #[error("DnaError: {0}")]
    DnaError(#[from] holochain_types::dna::DnaError),

    /// The Dna file path provided was invalid
    #[error("The Dna file path provided was invalid")]
    DnaReadError(String),

    /// KeystoreError
    #[error("KeystoreError: {0}")]
    KeystoreError(#[from] holochain_keystore::KeystoreError),

    /// Cell Error
    #[error(transparent)]
    CellError(#[from] CellError),

<<<<<<< HEAD
    /// Error in the Interface
    #[error("An error occurred in the interface: {0:?}")]
    InterfaceError(#[from] InterfaceError),
=======
    #[error(transparent)]
    SourceChainError(#[from] SourceChainError),
>>>>>>> f0b8feff
}

/// All the serialization errors that can occur
#[derive(Error, Debug)]
pub enum SerializationError {
    /// Denotes inability to move into or out of SerializedBytes
    #[error(transparent)]
    Bytes(#[from] holochain_serialized_bytes::SerializedBytesError),

    /// Denotes inability to parse a UUID
    #[error(transparent)]
    Uuid(#[from] uuid::parser::ParseError),
}

/// Type alias
pub type ConductorApiResult<T> = Result<T, ConductorApiError>;

/// Error type that goes over the websocket wire.
/// This intends to be application developer facing
/// so it should be readable and relevant
#[derive(Debug, serde::Serialize, serde::Deserialize, SerializedBytes, Clone)]
#[serde(rename = "snake-case", tag = "type", content = "data")]
pub enum ExternalApiWireError {
    // TODO: B-01506 Constrain these errors so they are relevant to
    // application developers and what they would need
    // to react to using code (i.e. not just print)
    /// Any internal error
    InternalError(String),
    /// The input to the api failed to Deseralize
    Deserialization(String),
    /// The dna path provided was invalid
    DnaReadError(String),
    /// There was an error in the ribosome
    RibosomeError(String),
}

impl ExternalApiWireError {
    /// Convert the error from the display.
    pub fn internal<T: std::fmt::Display>(e: T) -> Self {
        // Display format is used because
        // this version intended for users.
        ExternalApiWireError::InternalError(e.to_string())
    }
}

impl From<ConductorApiError> for ExternalApiWireError {
    fn from(err: ConductorApiError) -> Self {
        match err {
            ConductorApiError::DnaReadError(e) => ExternalApiWireError::DnaReadError(e),
            e => ExternalApiWireError::internal(e),
        }
    }
}

impl From<SerializationError> for ExternalApiWireError {
    fn from(e: SerializationError) -> Self {
        ExternalApiWireError::Deserialization(format!("{:?}", e))
    }
}

impl From<RibosomeError> for ExternalApiWireError {
    fn from(e: RibosomeError) -> Self {
        ExternalApiWireError::RibosomeError(e.to_string())
    }
}<|MERGE_RESOLUTION|>--- conflicted
+++ resolved
@@ -75,14 +75,12 @@
     #[error(transparent)]
     CellError(#[from] CellError),
 
-<<<<<<< HEAD
     /// Error in the Interface
     #[error("An error occurred in the interface: {0:?}")]
     InterfaceError(#[from] InterfaceError),
-=======
+
     #[error(transparent)]
     SourceChainError(#[from] SourceChainError),
->>>>>>> f0b8feff
 }
 
 /// All the serialization errors that can occur
