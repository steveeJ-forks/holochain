--- conflicted
+++ resolved
@@ -23,14 +23,6 @@
     options: holochain_p2p::event::GetOptions,
 ) -> CellResult<GetElementResponse> {
     // Get the vaults
-<<<<<<< HEAD
-    let dbs = state_env.dbs().await;
-=======
-    let env_ref = state_env.guard();
-    let dbs = state_env.dbs();
-    let reader = env_ref.reader()?;
->>>>>>> 59bf62fd
-    let element_vault = ElementBuf::vault(state_env.clone().into(), &dbs, false)?;
     let meta_vault = MetadataBuf::vault(state_env.clone().into(), &dbs)?;
 
     // ## Helper closures to DRY and make more readable
