--- conflicted
+++ resolved
@@ -235,23 +235,13 @@
             PutAgentInfoSigned { .. }
             | GetAgentInfoSigned { .. }
             | QueryAgentInfoSigned { .. }
-<<<<<<< HEAD
             | QueryGossipAgents { .. }
             | QueryOpHashes { .. }
             | QueryAgentInfoSignedNearBasis { .. }
+            | QueryPeerDensity { .. }
             | PutMetricDatum { .. }
             | QueryMetrics { .. } => {
                 // These events are aggregated over a set of cells, so need to be handled at the conductor level.
-=======
-            | QueryPeerDensity { .. }
-            | QueryAgentInfoSignedNearBasis { .. } => {
-                // PutAgentInfoSigned needs to be handled at the conductor level where the p2p
-                // store lives.
-                unreachable!()
-            }
-            PutMetricDatum { .. } | QueryMetrics { .. } => {
-                // Same goes for metrics
->>>>>>> bd89d55e
                 unreachable!()
             }
             CallRemote {
