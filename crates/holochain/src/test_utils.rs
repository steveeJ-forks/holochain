--- conflicted
+++ resolved
@@ -477,11 +477,7 @@
     consistency_envs_others(&all_cell_envs[..], num_attempts, delay).await
 }
 
-async fn consistency_envs_others(
-    all_cell_envs: &[&EnvironmentWrite],
-    num_attempts: usize,
-    delay: Duration,
-) {
+async fn consistency_envs_others(all_cell_envs: &[&DbWrite], num_attempts: usize, delay: Duration) {
     let mut expected_count = 0;
     for &env in all_cell_envs.iter() {
         let count = get_authored_ops(env).len();
@@ -496,7 +492,7 @@
     }
 }
 
-fn get_authored_ops(env: &EnvironmentWrite) -> Vec<DhtOpLight> {
+fn get_authored_ops(env: &DbWrite) -> Vec<DhtOpLight> {
     let query = ChainQueryFilter::new().include_entries(true);
     let chain = SourceChain::new(env.clone().into()).unwrap();
     let elements = chain.query(&query).unwrap();
@@ -554,12 +550,12 @@
     }
 }
 
-fn int_ops(env: &EnvironmentWrite) -> Vec<DhtOpLight> {
+fn int_ops(env: &DbWrite) -> Vec<DhtOpLight> {
     let workspace = IncomingDhtOpsWorkspace::new(env.clone().into()).unwrap();
-    fresh_reader_test!(env, |r| {
+    fresh_reader_test!(env, |mut r| {
         workspace
             .integrated_dht_ops
-            .iter(&r)
+            .iter(&mut r)
             .unwrap()
             .map(|(_, v)| Ok(v.op))
             .collect()
@@ -660,12 +656,9 @@
     }
 }
 
-<<<<<<< HEAD
-async fn get_counts(envs: &[&DbWrite]) -> IntegrationStateDumps {
-=======
 #[tracing::instrument(skip(envs))]
 /// Show authored op data for each cell environment
-pub async fn show_authored_ops(envs: &[&EnvironmentWrite]) {
+pub async fn show_authored_ops(envs: &[&DbWrite]) {
     let mut all_auth = Vec::new();
     for (i, env) in envs.iter().enumerate() {
         let auth = get_authored_ops(env);
@@ -685,7 +678,7 @@
     }
 }
 
-async fn show_data(env: &EnvironmentWrite, op: &DhtOpLight) {
+async fn show_data(env: &DbWrite, op: &DhtOpLight) {
     let element_integrated = ElementBuf::vault(env.clone().into(), true).unwrap();
     let meta_integrated = MetadataBuf::vault(env.clone().into()).unwrap();
     let element_authored = ElementBuf::authored(env.clone().into(), true).unwrap();
@@ -707,8 +700,7 @@
     }
 }
 
-async fn get_counts(envs: &[&EnvironmentWrite]) -> IntegrationStateDumps {
->>>>>>> 9a7219ed
+async fn get_counts(envs: &[&DbWrite]) -> IntegrationStateDumps {
     let mut output = Vec::new();
     for env in envs {
         let env = *env;
