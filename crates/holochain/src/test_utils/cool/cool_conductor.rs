--- conflicted
+++ resolved
@@ -386,40 +386,22 @@
 #[derive(shrinkwraprs::Shrinkwrap, derive_more::From)]
 pub struct CoolConductorHandle(pub(crate) ConductorHandle);
 
-<<<<<<< HEAD
-impl CoolConductorInner {
-    /// Call a zome function with automatic de/serialization of input and output
-    /// and unwrapping of nested errors.
-    pub async fn call_zome_ok<'a, I, O, F>(&'a self, invocation: CoolZomeCall<'a, I, F>) -> O
-=======
 impl CoolConductorHandle {
     /// Make a zome call to a Cell, as if that Cell were the caller. Most common case.
     /// No capability is necessary, since the authorship capability is automatically granted.
     pub async fn call<I, O, F, E>(&self, zome: &CoolZome, fn_name: F, payload: I) -> O
->>>>>>> 71cb33d3
     where
         FunctionName: From<F>,
         I: serde::Serialize,
         O: serde::de::DeserializeOwned + std::fmt::Debug,
     {
-<<<<<<< HEAD
-        let response = self.0.call_zome(invocation.into()).await.unwrap().unwrap();
-        unwrap_to!(response => ZomeCallResponse::Ok)
-            .decode()
-            .expect("Couldn't deserialize zome call output")
-    }
-
-    /// `call_zome_ok`, but with arguments provided individually
-    pub async fn call_zome_ok_flat<I, O, Z, F>(
-=======
         self.call_from(zome.cell_id().agent_pubkey(), None, zome, fn_name, payload)
             .await
     }
 
     /// Make a zome call to a Cell, as if some other Cell were the caller. More general case.
     /// Can optionally provide a capability.
-    pub async fn call_from<I, O, F, E>(
->>>>>>> 71cb33d3
+    pub async fn call_from<I, O, F>(
         &self,
         provenance: &AgentPubKey,
         cap: Option<CapSecret>,
@@ -428,21 +410,11 @@
         payload: I,
     ) -> O
     where
-<<<<<<< HEAD
-        ZomeName: From<Z>,
-=======
-        E: std::fmt::Debug,
->>>>>>> 71cb33d3
         FunctionName: From<F>,
         I: Serialize,
         O: serde::de::DeserializeOwned + std::fmt::Debug,
     {
-<<<<<<< HEAD
         let payload = ExternIO::encode(payload).expect("Couldn't serialize payload");
-        let provenance = provenance.unwrap_or_else(|| cell_id.agent_pubkey().clone());
-=======
-        let payload = ExternInput::new(payload.try_into().expect("Couldn't serialize payload"));
->>>>>>> 71cb33d3
         let call = ZomeCall {
             cell_id: zome.cell_id().clone(),
             zome_name: zome.name().clone(),
@@ -457,67 +429,6 @@
             .expect("Couldn't deserialize zome call output")
     }
 
-<<<<<<< HEAD
-/// A top-level call into a zome function,
-/// i.e. coming from outside the Cell from an external Interface
-#[derive(Clone, Debug)]
-pub struct CoolZomeCall<'a, P, F>
-where
-    P: serde::Serialize,
-    FunctionName: From<F>,
-{
-    /// The Id of the `Cell` in which this Zome-call would be invoked
-    pub cell_id: &'a CellId,
-    /// The Zome containing the function that would be invoked
-    pub zome: &'a Zome,
-    /// The capability request authorization.
-    /// This can be `None` and still succeed in the case where the function
-    /// in the zome being called has been given an Unrestricted status
-    /// via a `CapGrant`. Otherwise, it will be necessary to provide a `CapSecret` for every call.
-    pub cap: Option<CapSecret>,
-    /// The name of the Zome function to call
-    pub fn_name: F,
-    /// The data to be serialized and passed as an argument to the Zome call
-    pub payload: P,
-    /// If None, the AgentPubKey from the CellId is used (a common case)
-    pub provenance: Option<AgentPubKey>,
-}
-
-impl<'a, P, F> From<CoolZomeCall<'a, P, F>> for ZomeCallInvocation
-where
-    P: serde::Serialize,
-    FunctionName: From<F>,
-{
-    fn from(czc: CoolZomeCall<'a, P, F>) -> Self {
-        let CoolZomeCall {
-            cell_id,
-            zome,
-            fn_name,
-            cap,
-            provenance,
-            payload,
-        } = czc;
-        let payload = ExternIO::encode(payload).expect("Couldn't serialize payload");
-        let provenance = provenance.unwrap_or_else(|| cell_id.agent_pubkey().clone());
-        ZomeCallInvocation {
-            cell_id: cell_id.clone(),
-            zome: zome.clone(),
-            fn_name: fn_name.into(),
-            cap,
-            provenance,
-            payload,
-        }
-    }
-}
-
-impl<'a, P, F> From<CoolZomeCall<'a, P, F>> for ZomeCall
-where
-    P: serde::Serialize,
-    FunctionName: From<F>,
-{
-    fn from(czc: CoolZomeCall<'a, P, F>) -> Self {
-        ZomeCallInvocation::from(czc).into()
-=======
     /// Manually await shutting down the conductor.
     /// Conductors are already cleaned up on drop but this
     /// is useful if you need to know when it's finished cleaning up.
@@ -559,7 +470,6 @@
         self.handle
             .as_ref()
             .expect("Tried to use a conductor that is offline")
->>>>>>> 71cb33d3
     }
 }
 
