--- conflicted
+++ resolved
@@ -34,61 +34,6 @@
 
     /// Get a CoolZome with the given name
     pub fn zome<Z: Into<ZomeName>>(&self, zome_name: Z) -> CoolZome {
-<<<<<<< HEAD
-        CoolZome::new(
-            self.cell_id().clone(),
-            zome_name.into(),
-            self.handle.clone(),
-        )
-    }
-
-    /// Call a zome function on this CoolCell as if from another Agent.
-    /// The provenance and optional CapSecret must be provided.
-    pub async fn call_from<I, O, Z, F>(
-        &self,
-        provenance: AgentPubKey,
-        cap: Option<CapSecret>,
-        zome_name: Z,
-        fn_name: F,
-        payload: I,
-    ) -> O
-    where
-        ZomeName: From<Z>,
-        FunctionName: From<F>,
-        I: serde::Serialize,
-        O: serde::de::DeserializeOwned + std::fmt::Debug,
-    {
-        self.handle
-            .call_zome_ok_flat(
-                self.cell_id(),
-                zome_name,
-                fn_name,
-                cap,
-                Some(provenance),
-                payload,
-            )
-            .await
-    }
-
-    /// Call a zome function on this CoolCell.
-    /// No CapGrant is provided, since the authorship capability will be granted.
-    pub async fn call<I, O, Z, F>(&self, zome_name: Z, fn_name: F, payload: I) -> O
-    where
-        ZomeName: From<Z>,
-        FunctionName: From<F>,
-        I: serde::Serialize,
-        O: serde::de::DeserializeOwned + std::fmt::Debug,
-    {
-        self.call_from(
-            self.agent_pubkey().clone(),
-            None,
-            zome_name,
-            fn_name,
-            payload,
-        )
-        .await
-=======
         CoolZome::new(self.cell_id.clone(), zome_name.into())
->>>>>>> 71cb33d3
     }
 }