--- conflicted
+++ resolved
@@ -3,14 +3,9 @@
         api::{error::ConductorApiResult, CellConductorApi},
         cell::error::CellResult,
     },
-    workflows::{ribosome::Ribosome, runner::RunnerCellT},
+    workflows::{ribosome::WasmRibosome, runner::RunnerCellT},
 };
 use std::hash::{Hash, Hasher};
-<<<<<<< HEAD
-=======
-use crate::conductor::api::error::ConductorApiResult;
-use crate::workflows::{ribosome::WasmRibosome, runner::RunnerCellT};
->>>>>>> 675c2193
 use sx_state::env::Environment;
 use sx_types::{
     agent::AgentId,
