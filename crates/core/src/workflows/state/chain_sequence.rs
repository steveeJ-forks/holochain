--- conflicted
+++ resolved
@@ -106,29 +106,19 @@
 
     use super::{BufferedStore, ChainSequenceBuf, SourceChainError};
     use crate::workflows::state::source_chain::SourceChainResult;
-
     use sx_state::{
         env::{ReadManager, WriteManager},
         error::DatabaseResult,
         test_utils::test_env,
     };
-<<<<<<< HEAD
     use sx_types::{observability, prelude::Address};
-    #[test]
-    fn chain_sequence_scratch_awareness() -> DatabaseResult<()> {
-        observability::test_run().ok();
-        let env = test_env();
-        let dbs = env.dbs()?;
-=======
-    use sx_types::prelude::Address;
-
 
     #[tokio::test]
     async fn chain_sequence_scratch_awareness() -> DatabaseResult<()> {
+        observability::test_run().ok();
         let arc = test_env();
         let env = arc.guard().await;
         let dbs = arc.dbs().await?;
->>>>>>> 60697512
         env.with_reader(|reader| {
             let mut buf = ChainSequenceBuf::new(&reader, &dbs)?;
             assert_eq!(buf.chain_head(), None);
