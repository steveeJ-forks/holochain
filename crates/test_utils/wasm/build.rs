--- conflicted
+++ resolved
@@ -74,11 +74,8 @@
             .arg("--target")
             .arg("wasm32-unknown-unknown")
             .env("CARGO_TARGET_DIR", &out_dir)
-<<<<<<< HEAD
-=======
             // Run cargo in parallel so we don't have to wait for each to compile
             // before starting the next
->>>>>>> e4bf6a52
             .spawn()
             .unwrap();
 
