[package]
name = "test_wasm_debug"
version = "0.0.1"
authors = [ "thedavidmeister", "thedavidmeister@gmail.com" ]
edition = "2018"

[lib]
name = "test_wasm_debug"
crate-type = [ "cdylib", "rlib" ]

[dependencies]
hdk3 = { path = "../../../../hdk3" }
<<<<<<< HEAD
serde = "1.0"
=======
serde = "=1.0.104"
tracing = "0.1"
tracing-core = "0.1"
tracing-subscriber = "0.2"
>>>>>>> 72c5112f
<|MERGE_RESOLUTION|>--- conflicted
+++ resolved
@@ -10,11 +10,7 @@
 
 [dependencies]
 hdk3 = { path = "../../../../hdk3" }
-<<<<<<< HEAD
 serde = "1.0"
-=======
-serde = "=1.0.104"
 tracing = "0.1"
 tracing-core = "0.1"
-tracing-subscriber = "0.2"
->>>>>>> 72c5112f
+tracing-subscriber = "0.2"