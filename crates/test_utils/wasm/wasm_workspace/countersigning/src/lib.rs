pub mod integrity;

#[cfg(not(feature = "integrity"))]
pub mod coordinator;

<<<<<<< HEAD
impl From<Thing> for ValidateCallbackResult {
    fn from(thing: Thing) -> Self {
        match thing {
            Thing::Valid => ValidateCallbackResult::Valid,
            Thing::Invalid => ValidateCallbackResult::Invalid("never valid".to_string()),
        }
    }
}

entry_defs![Thing::entry_def()];

#[hdk_extern]
fn validate(op: Op) -> ExternResult<ValidateCallbackResult> {
    let this_zome = zome_info()?;
    match op {
        Op::StoreElement { element }
            if element.header().entry_type().map_or(false, |et| match et {
                EntryType::App(app_entry_type) => {
                    this_zome.matches_entry_def_id(app_entry_type, Thing::entry_def_id())
                }
                _ => false,
            }) =>
        {
            Ok(Thing::try_from(element)?.into())
        }
        _ => Ok(ValidateCallbackResult::Valid),
    }
}

#[hdk_extern]
fn create_a_thing(_: ()) -> ExternResult<HeaderHash> {
    create_entry(&Thing::Valid)
}

#[hdk_extern]
fn create_an_invalid_thing(_: ()) -> ExternResult<HeaderHash> {
    create_entry(&Thing::Invalid)
}

fn create_countersigned(
    responses: Vec<PreflightResponse>,
    optional_responses: Vec<PreflightResponse>,
    thing: Thing,
) -> ExternResult<HeaderHash> {
    HDK.with(|h| {
        h.borrow().create(CreateInput::new(
            (&thing).into(),
            Entry::CounterSign(
                Box::new(
                    CounterSigningSessionData::try_from_responses(responses, optional_responses).map_err(
                        |countersigning_error| wasm_error!(WasmErrorInner::Guest(countersigning_error.to_string())),
                    )?,
                ),
                thing.try_into()?,
            ),
            // Countersigned entries MUST have strict ordering.
            ChainTopOrdering::Strict,
        ))
    })
}

#[hdk_extern]
fn create_an_invalid_countersigned_thing(
    responses: Vec<PreflightResponse>,
) -> ExternResult<HeaderHash> {
    create_countersigned(responses, vec![], Thing::Invalid)
}

#[hdk_extern]
fn create_a_countersigned_thing(responses: Vec<PreflightResponse>) -> ExternResult<HeaderHash> {
    create_countersigned(responses, vec![], Thing::Valid)
}

fn generate_preflight_request(
    agents: Vec<(AgentPubKey, Vec<Role>)>,
    optional_agents: Vec<(AgentPubKey, Vec<Role>)>,
    minimum_optional_agents: u8,
    enzymatic: bool,
    thing: Thing,
) -> ExternResult<PreflightRequest> {
    PreflightRequest::try_new(
        hash_entry(thing)?,
        agents,
        optional_agents,
        minimum_optional_agents,
        enzymatic,
        session_times_from_millis(5000)?,
        HeaderBase::Create(CreateBase::new(entry_type!(Thing)?)),
        PreflightBytes(vec![]),
    )
    .map_err(|e| wasm_error!(WasmErrorInner::Guest(e.to_string())))
}

#[hdk_extern]
fn generate_countersigning_preflight_request(
    agents: Vec<(AgentPubKey, Vec<Role>)>,
) -> ExternResult<PreflightRequest> {
    generate_preflight_request(agents, vec![], 0, false, Thing::Valid)
}

#[hdk_extern]
fn generate_invalid_countersigning_preflight_request(
    agents: Vec<(AgentPubKey, Vec<Role>)>,
) -> ExternResult<PreflightRequest> {
    generate_preflight_request(agents, vec![], 0, false, Thing::Invalid)
}

#[hdk_extern]
fn accept_countersigning_preflight_request(
    preflight_request: PreflightRequest,
) -> ExternResult<PreflightRequestAcceptance> {
    hdk::prelude::accept_countersigning_preflight_request(preflight_request)
}

#[hdk_extern]
fn must_get_header(header_hash: HeaderHash) -> ExternResult<SignedHeaderHashed> {
    hdk::prelude::must_get_header(header_hash)
}

#[hdk_extern]
fn must_get_entry(entry_hash: EntryHash) -> ExternResult<EntryHashed> {
    hdk::prelude::must_get_entry(entry_hash)
}

#[hdk_extern]
fn must_get_valid_element(header_hash: HeaderHash) -> ExternResult<Element> {
    hdk::prelude::must_get_valid_element(header_hash)
}

#[hdk_extern]
fn get_agent_activity(input: GetAgentActivityInput) -> ExternResult<AgentActivity> {
    HDK.with(|h| h.borrow().get_agent_activity(input))
}
=======
#[cfg(not(feature = "integrity"))]
pub use coordinator::*;
>>>>>>> 00ba9382
<|MERGE_RESOLUTION|>--- conflicted
+++ resolved
@@ -3,141 +3,5 @@
 #[cfg(not(feature = "integrity"))]
 pub mod coordinator;
 
-<<<<<<< HEAD
-impl From<Thing> for ValidateCallbackResult {
-    fn from(thing: Thing) -> Self {
-        match thing {
-            Thing::Valid => ValidateCallbackResult::Valid,
-            Thing::Invalid => ValidateCallbackResult::Invalid("never valid".to_string()),
-        }
-    }
-}
-
-entry_defs![Thing::entry_def()];
-
-#[hdk_extern]
-fn validate(op: Op) -> ExternResult<ValidateCallbackResult> {
-    let this_zome = zome_info()?;
-    match op {
-        Op::StoreElement { element }
-            if element.header().entry_type().map_or(false, |et| match et {
-                EntryType::App(app_entry_type) => {
-                    this_zome.matches_entry_def_id(app_entry_type, Thing::entry_def_id())
-                }
-                _ => false,
-            }) =>
-        {
-            Ok(Thing::try_from(element)?.into())
-        }
-        _ => Ok(ValidateCallbackResult::Valid),
-    }
-}
-
-#[hdk_extern]
-fn create_a_thing(_: ()) -> ExternResult<HeaderHash> {
-    create_entry(&Thing::Valid)
-}
-
-#[hdk_extern]
-fn create_an_invalid_thing(_: ()) -> ExternResult<HeaderHash> {
-    create_entry(&Thing::Invalid)
-}
-
-fn create_countersigned(
-    responses: Vec<PreflightResponse>,
-    optional_responses: Vec<PreflightResponse>,
-    thing: Thing,
-) -> ExternResult<HeaderHash> {
-    HDK.with(|h| {
-        h.borrow().create(CreateInput::new(
-            (&thing).into(),
-            Entry::CounterSign(
-                Box::new(
-                    CounterSigningSessionData::try_from_responses(responses, optional_responses).map_err(
-                        |countersigning_error| wasm_error!(WasmErrorInner::Guest(countersigning_error.to_string())),
-                    )?,
-                ),
-                thing.try_into()?,
-            ),
-            // Countersigned entries MUST have strict ordering.
-            ChainTopOrdering::Strict,
-        ))
-    })
-}
-
-#[hdk_extern]
-fn create_an_invalid_countersigned_thing(
-    responses: Vec<PreflightResponse>,
-) -> ExternResult<HeaderHash> {
-    create_countersigned(responses, vec![], Thing::Invalid)
-}
-
-#[hdk_extern]
-fn create_a_countersigned_thing(responses: Vec<PreflightResponse>) -> ExternResult<HeaderHash> {
-    create_countersigned(responses, vec![], Thing::Valid)
-}
-
-fn generate_preflight_request(
-    agents: Vec<(AgentPubKey, Vec<Role>)>,
-    optional_agents: Vec<(AgentPubKey, Vec<Role>)>,
-    minimum_optional_agents: u8,
-    enzymatic: bool,
-    thing: Thing,
-) -> ExternResult<PreflightRequest> {
-    PreflightRequest::try_new(
-        hash_entry(thing)?,
-        agents,
-        optional_agents,
-        minimum_optional_agents,
-        enzymatic,
-        session_times_from_millis(5000)?,
-        HeaderBase::Create(CreateBase::new(entry_type!(Thing)?)),
-        PreflightBytes(vec![]),
-    )
-    .map_err(|e| wasm_error!(WasmErrorInner::Guest(e.to_string())))
-}
-
-#[hdk_extern]
-fn generate_countersigning_preflight_request(
-    agents: Vec<(AgentPubKey, Vec<Role>)>,
-) -> ExternResult<PreflightRequest> {
-    generate_preflight_request(agents, vec![], 0, false, Thing::Valid)
-}
-
-#[hdk_extern]
-fn generate_invalid_countersigning_preflight_request(
-    agents: Vec<(AgentPubKey, Vec<Role>)>,
-) -> ExternResult<PreflightRequest> {
-    generate_preflight_request(agents, vec![], 0, false, Thing::Invalid)
-}
-
-#[hdk_extern]
-fn accept_countersigning_preflight_request(
-    preflight_request: PreflightRequest,
-) -> ExternResult<PreflightRequestAcceptance> {
-    hdk::prelude::accept_countersigning_preflight_request(preflight_request)
-}
-
-#[hdk_extern]
-fn must_get_header(header_hash: HeaderHash) -> ExternResult<SignedHeaderHashed> {
-    hdk::prelude::must_get_header(header_hash)
-}
-
-#[hdk_extern]
-fn must_get_entry(entry_hash: EntryHash) -> ExternResult<EntryHashed> {
-    hdk::prelude::must_get_entry(entry_hash)
-}
-
-#[hdk_extern]
-fn must_get_valid_element(header_hash: HeaderHash) -> ExternResult<Element> {
-    hdk::prelude::must_get_valid_element(header_hash)
-}
-
-#[hdk_extern]
-fn get_agent_activity(input: GetAgentActivityInput) -> ExternResult<AgentActivity> {
-    HDK.with(|h| h.borrow().get_agent_activity(input))
-}
-=======
 #[cfg(not(feature = "integrity"))]
-pub use coordinator::*;
->>>>>>> 00ba9382
+pub use coordinator::*;