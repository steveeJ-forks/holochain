--- conflicted
+++ resolved
@@ -103,11 +103,7 @@
         agent,
         this_zome,
         "accept_cap_claim".into(),
-<<<<<<< HEAD
-        ().into(),
-=======
         None,
->>>>>>> 651a8bea
         CapClaim::new(tag, agent_info!()?.agent_latest_pubkey, secret,).try_into()?
     )?;
     Ok(())
