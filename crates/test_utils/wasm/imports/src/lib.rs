--- conflicted
+++ resolved
@@ -42,7 +42,6 @@
 }
 
 guest_functions!(
-<<<<<<< HEAD
     [__globals, globals, GlobalsInput, GlobalsOutput],
     [__call, call, CallInput, CallOutput],
     [__capability, capability, CapabilityInput, CapabilityOutput],
@@ -99,36 +98,20 @@
         EntryTypePropertiesInput,
         EntryTypePropertiesOutput
     ],
-    [__entry_hash, entry_hash, EntryHashInput, EntryHashOutput],
+    [
+        __entry_address,
+        entry_address,
+        EntryHashInput,
+        EntryHashOutput
+    ],
     [__sys_time, sys_time, SysTimeInput, SysTimeOutput],
-    [__debug, debug, DebugInput, DebugOutput]
-=======
-    [ __globals, globals, GlobalsInput, GlobalsOutput ],
-    [ __call, call, CallInput, CallOutput ],
-    [ __capability, capability, CapabilityInput, CapabilityOutput ],
-    [ __commit_entry, commit_entry, CommitEntryInput, CommitEntryOutput ],
-    [ __decrypt, decrypt, DecryptInput, DecryptOutput ],
-    [ __encrypt, encrypt, EncryptInput, EncryptOutput ],
-    [ __show_env, show_env, ShowEnvInput, ShowEnvOutput ],
-    [ __property, property, PropertyInput, PropertyOutput ],
-    [ __query, query, QueryInput, QueryOutput ],
-    [ __remove_link, remove_link, RemoveLinkInput, RemoveLinkOutput ],
-    [ __send, send, SendInput, SendOutput ],
-    [ __sign, sign, SignInput, SignOutput ],
-    [ __schedule, schedule, ScheduleInput, ScheduleOutput ],
-    [ __update_entry, update_entry, UpdateEntryInput, UpdateEntryOutput ],
-    [ __emit_signal, emit_signal, EmitSignalInput, EmitSignalOutput ],
-    [ __remove_entry, remove_entry, RemoveEntryInput, RemoveEntryOutput ],
-    [ __link_entries, link_entries, LinkEntriesInput, LinkEntriesOutput ],
-    [ __keystore, keystore, KeystoreInput, KeystoreOutput ],
-    [ __get_links, get_links, GetLinksInput, GetLinksOutput ],
-    [ __get_entry, get_entry, GetEntryInput, GetEntryOutput ],
-    [ __entry_type_properties, entry_type_properties, EntryTypePropertiesInput, EntryTypePropertiesOutput ],
-    [ __entry_address, entry_address, EntryAddressInput, EntryAddressOutput ],
-    [ __sys_time, sys_time, SysTimeInput, SysTimeOutput ],
-    [ __debug, debug, DebugInput, DebugOutput ],
-    [ __unreachable, unreachable, UnreachableInput, UnreachableOutput ]
->>>>>>> 033ec8e1
+    [__debug, debug, DebugInput, DebugOutput],
+    [
+        __unreachable,
+        unreachable,
+        UnreachableInput,
+        UnreachableOutput
+    ]
 );
 
 // this is the type of thing you'd expect to see in an HDK to cache the global constants
