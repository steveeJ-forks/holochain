use std::sync::Arc;

use crate::test_utils::commit_chain;

use super::*;
use holo_hash::AgentPubKey;
use holo_hash::DnaHash;
use holochain_sqlite::db::DbKindDht;
use holochain_types::test_utils::chain::*;
<<<<<<< HEAD
use holochain_types::test_utils::TestChainItem;
use holochain_zome_types::ActionRefMut;
=======
>>>>>>> 285329ba
use holochain_zome_types::ChainFilter;
use test_case::test_case;

#[test_case(
    agent_chain(&[(0, 0..10)]), agent_hash(&[0]), ChainFilter::new(action_hash(&[8]))
    => agent_chain(&[(0, 0..9)]) ; "Extract full chain")]
#[test_case(
    agent_chain(&[(0, 0..10)]), agent_hash(&[0]), ChainFilter::new(action_hash(&[8])).take(2)
    => agent_chain(&[(0, 7..9)]) ; "Take 2")]
#[test_case(
    agent_chain(&[(0, 0..10)]), agent_hash(&[0]),
    ChainFilter::new(action_hash(&[8])).until(action_hash(&[2]))
    => agent_chain(&[(0, 2..9)]) ; "Until 2")]
#[test_case(
    agent_chain(&[(0, 0..10)]), agent_hash(&[0]),
    ChainFilter::new(action_hash(&[8])).until(action_hash(&[2])).until(action_hash(&[4]))
    => agent_chain(&[(0, 4..9)]) ; "Until 2 Until 4")]
#[test_case(
    agent_chain(&[(0, 0..10)]), agent_hash(&[0]),
    ChainFilter::new(action_hash(&[8])).until(action_hash(&[2])).until(action_hash(&[4])).take(3)
    => agent_chain(&[(0, 6..9)]) ; "Until 2 Until 4 take 3")]
#[test_case(
    agent_chain(&[(0, 0..10)]), agent_hash(&[0]),
    ChainFilter::new(action_hash(&[8])).until(action_hash(&[2])).until(action_hash(&[4])).take(1)
    => agent_chain(&[(0, 8..9)]) ; "Until 2 Until 4 take 1")]
#[test_case(
    agent_chain(&[(0, 0..10)]), agent_hash(&[0]),
    ChainFilter::new(action_hash(&[8])).until(action_hash(&[8])).until(action_hash(&[4])).take(3)
    => agent_chain(&[(0, 8..9)]) ; "Until 8 Until 4 take 3")]
#[tokio::test(flavor = "multi_thread")]
/// Extracts the smallest range from the chain filter
/// and then returns all actions within that range
async fn returns_full_sequence_from_filter(
    chain: Vec<(AgentPubKey, Vec<TestChainItem>)>,
    agent: AgentPubKey,
    filter: ChainFilter,
<<<<<<< HEAD
) -> Vec<(AgentPubKey, Vec<TestChainItem>)> {
    let db = commit_chain(chain);
=======
) -> Vec<(AgentPubKey, Vec<ChainItem>)> {
    let db = commit_chain(
        DbKindDht(Arc::new(DnaHash::from_raw_36(vec![0; 36]))),
        chain,
    );
>>>>>>> 285329ba
    let data = must_get_agent_activity(db.clone().into(), agent.clone(), filter)
        .await
        .unwrap();
    let data = match data {
        MustGetAgentActivityResponse::Activity(activity) => activity
            .into_iter()
<<<<<<< HEAD
            .map(|RegisterAgentActivity { action: a }| TestChainItem {
                seq: a.hashed.action_seq(),
                hash: todo!("fix in isotest merge"),
                prev: a
                    .hashed
                    .prev_action()
                    .map(|_| todo!("fix in isotest merge")),
=======
            .map(|RegisterAgentActivity { action: a, .. }| ChainItem {
                action_seq: a.hashed.action_seq(),
                hash: a.as_hash().clone(),
                prev_action: a.hashed.prev_action().cloned(),
>>>>>>> 285329ba
            })
            .collect(),
        d @ _ => unreachable!("{:?}", d),
    };
    vec![(agent, data)]
}

#[test_case(
    agent_chain(&[(0, 0..3), (0, 5..10)]), agent_hash(&[0]), ChainFilter::new(action_hash(&[8]))
    => MustGetAgentActivityResponse::IncompleteChain ; "8 to genesis with 0 till 2 and 5 till 9")]
#[test_case(
    agent_chain(&[(0, 0..10)]), agent_hash(&[1]), ChainFilter::new(action_hash(&[8]))
    => MustGetAgentActivityResponse::ChainTopNotFound(action_hash(&[8])) ; "Different agent")]
#[test_case(
    agent_chain(&[(0, 0..10)]), agent_hash(&[0]), ChainFilter::new(action_hash(&[15]))
    => MustGetAgentActivityResponse::ChainTopNotFound(action_hash(&[15])) ; "Starting chain_top not found")]
#[test_case(
    vec![(agent_hash(&[0]), forked_chain(&[0..6, 3..8]))], agent_hash(&[0]), ChainFilter::new(action_hash(&[7, 1])).take(7)
    => matches MustGetAgentActivityResponse::Activity(a) if a.len() == 7 ; "Handles forks")]
#[test_case(
    agent_chain(&[(0, 0..5)]), agent_hash(&[0]), ChainFilter::new(action_hash(&[4])).until(action_hash(&[2, 1]))
    => matches MustGetAgentActivityResponse::Activity(_) ; "Until hash not found")]
#[test_case(
    vec![(agent_hash(&[0]), forked_chain(&[0..6, 3..8]))], agent_hash(&[0]),
    ChainFilter::new(action_hash(&[5, 0])).until(action_hash(&[4, 1]))
    => MustGetAgentActivityResponse::IncompleteChain ; "Unit hash on fork")]
#[test_case(
    agent_chain(&[(0, 0..10)]), agent_hash(&[0]), ChainFilter::new(action_hash(&[8])).until(action_hash(&[9]))
    => matches MustGetAgentActivityResponse::Activity(_); "Until is higher then chain_top")]
#[test_case(
    agent_chain(&[(0, 0..2)]), agent_hash(&[0]), ChainFilter::new(action_hash(&[1])).take(0)
    => MustGetAgentActivityResponse::EmptyRange; "Take nothing produces an empty range")]
#[tokio::test(flavor = "multi_thread")]
/// Check the query returns the appropriate responses.
async fn test_responses(
    chain: Vec<(AgentPubKey, Vec<TestChainItem>)>,
    agent: AgentPubKey,
    filter: ChainFilter,
) -> MustGetAgentActivityResponse {
    let db = commit_chain(
        DbKindDht(Arc::new(DnaHash::from_raw_36(vec![0; 36]))),
        chain,
    );
    must_get_agent_activity(db.clone().into(), agent.clone(), filter)
        .await
        .unwrap()
<<<<<<< HEAD
}

fn commit_chain(chain: Vec<(AgentPubKey, Vec<TestChainItem>)>) -> DbWrite<DbKindDht> {
    let data: Vec<_> = chain
        .into_iter()
        .map(|(a, c)| {
            let d = chain_to_ops(c)
                .into_iter()
                .map(|mut op| {
                    *op.action.hashed.content.author_mut() = a.clone();
                    op
                })
                .collect::<Vec<_>>();
            (a, d)
        })
        .collect();
    let db = test_in_mem_db(DbKindDht(Arc::new(DnaHash::from_raw_36(vec![0; 36]))));

    db.test_commit(|txn| {
        for (_, data) in &data {
            for op in data {
                let op_light = DhtOpLight::RegisterAgentActivity(
                    op.action.action_address().clone(),
                    op.action
                        .hashed
                        .entry_hash()
                        .cloned()
                        .unwrap_or_else(|| entry_hash(&[0]))
                        .into(),
                );

                let timestamp = Timestamp::now();
                let (_, hash) =
                    UniqueForm::op_hash(op_light.get_type(), op.action.hashed.content.clone())
                        .unwrap();
                insert_action(txn, &op.action).unwrap();
                insert_op_lite(
                    txn,
                    &op_light,
                    &hash,
                    &OpOrder::new(op_light.get_type(), timestamp),
                    &timestamp,
                )
                .unwrap();
                set_validation_status(txn, &hash, holochain_zome_types::ValidationStatus::Valid)
                    .unwrap();
                set_when_integrated(txn, &hash, Timestamp::now()).unwrap();
            }
        }
    });
    db
=======
>>>>>>> 285329ba
}<|MERGE_RESOLUTION|>--- conflicted
+++ resolved
@@ -7,11 +7,7 @@
 use holo_hash::DnaHash;
 use holochain_sqlite::db::DbKindDht;
 use holochain_types::test_utils::chain::*;
-<<<<<<< HEAD
 use holochain_types::test_utils::TestChainItem;
-use holochain_zome_types::ActionRefMut;
-=======
->>>>>>> 285329ba
 use holochain_zome_types::ChainFilter;
 use test_case::test_case;
 
@@ -48,37 +44,30 @@
     chain: Vec<(AgentPubKey, Vec<TestChainItem>)>,
     agent: AgentPubKey,
     filter: ChainFilter,
-<<<<<<< HEAD
 ) -> Vec<(AgentPubKey, Vec<TestChainItem>)> {
-    let db = commit_chain(chain);
-=======
-) -> Vec<(AgentPubKey, Vec<ChainItem>)> {
     let db = commit_chain(
         DbKindDht(Arc::new(DnaHash::from_raw_36(vec![0; 36]))),
         chain,
     );
->>>>>>> 285329ba
     let data = must_get_agent_activity(db.clone().into(), agent.clone(), filter)
         .await
         .unwrap();
     let data = match data {
         MustGetAgentActivityResponse::Activity(activity) => activity
             .into_iter()
-<<<<<<< HEAD
-            .map(|RegisterAgentActivity { action: a }| TestChainItem {
-                seq: a.hashed.action_seq(),
-                hash: todo!("fix in isotest merge"),
-                prev: a
-                    .hashed
-                    .prev_action()
-                    .map(|_| todo!("fix in isotest merge")),
-=======
-            .map(|RegisterAgentActivity { action: a, .. }| ChainItem {
-                action_seq: a.hashed.action_seq(),
-                hash: a.as_hash().clone(),
-                prev_action: a.hashed.prev_action().cloned(),
->>>>>>> 285329ba
-            })
+            .map(
+                |RegisterAgentActivity {
+                     action: a,
+                     cached_entry: _,
+                 }| TestChainItem {
+                    seq: a.hashed.action_seq(),
+                    hash: todo!("fix in isotest merge"),
+                    prev: a
+                        .hashed
+                        .prev_action()
+                        .map(|_| todo!("fix in isotest merge")),
+                },
+            )
             .collect(),
         d @ _ => unreachable!("{:?}", d),
     };
@@ -124,58 +113,4 @@
     must_get_agent_activity(db.clone().into(), agent.clone(), filter)
         .await
         .unwrap()
-<<<<<<< HEAD
-}
-
-fn commit_chain(chain: Vec<(AgentPubKey, Vec<TestChainItem>)>) -> DbWrite<DbKindDht> {
-    let data: Vec<_> = chain
-        .into_iter()
-        .map(|(a, c)| {
-            let d = chain_to_ops(c)
-                .into_iter()
-                .map(|mut op| {
-                    *op.action.hashed.content.author_mut() = a.clone();
-                    op
-                })
-                .collect::<Vec<_>>();
-            (a, d)
-        })
-        .collect();
-    let db = test_in_mem_db(DbKindDht(Arc::new(DnaHash::from_raw_36(vec![0; 36]))));
-
-    db.test_commit(|txn| {
-        for (_, data) in &data {
-            for op in data {
-                let op_light = DhtOpLight::RegisterAgentActivity(
-                    op.action.action_address().clone(),
-                    op.action
-                        .hashed
-                        .entry_hash()
-                        .cloned()
-                        .unwrap_or_else(|| entry_hash(&[0]))
-                        .into(),
-                );
-
-                let timestamp = Timestamp::now();
-                let (_, hash) =
-                    UniqueForm::op_hash(op_light.get_type(), op.action.hashed.content.clone())
-                        .unwrap();
-                insert_action(txn, &op.action).unwrap();
-                insert_op_lite(
-                    txn,
-                    &op_light,
-                    &hash,
-                    &OpOrder::new(op_light.get_type(), timestamp),
-                    &timestamp,
-                )
-                .unwrap();
-                set_validation_status(txn, &hash, holochain_zome_types::ValidationStatus::Valid)
-                    .unwrap();
-                set_when_integrated(txn, &hash, Timestamp::now()).unwrap();
-            }
-        }
-    });
-    db
-=======
->>>>>>> 285329ba
 }