[package]
name = "holochain_cascade"
version = "0.0.60"
description = "Logic for cascading updates to Holochain state and network interaction"
license-file = "LICENSE_CAL-1.0"
homepage = "https://github.com/holochain/holochain"
documentation = "https://docs.rs/holochain_cascade"
authors = ["Holochain Core Dev Team <devcore@holochain.org>"]
edition = "2021"

[dependencies]
derive_more = "0.99.3"
either = "1.5"
fallible-iterator = "0.2"
fixt = { version = "0.0.14", path = "../fixt" }
futures = "0.3"
ghost_actor = "=0.3.0-alpha.4"
hdk = { version = "0.0.151", path = "../hdk" }
hdk_derive = { version = "0.0.48", path = "../hdk_derive" }
holo_hash = { version = "0.0.31", path = "../holo_hash", features = ["full"] }
holochain_sqlite = { version = "0.0.53", path = "../holochain_sqlite" }
holochain_p2p = { version = "0.0.55", path = "../holochain_p2p" }
holochain_serialized_bytes = "=0.0.51"
holochain_state = { version = "0.0.58", path = "../holochain_state" }
holochain_types = { version = "0.0.55", path = "../holochain_types" }
holochain_zome_types = { version = "0.0.47", path = "../holochain_zome_types" }
observability = "0.1.3"
kitsune_p2p = { version = "0.0.44", path = "../kitsune_p2p/kitsune_p2p" }
serde = { version = "1.0", features = [ "derive" ] }
serde_derive = "1.0"
tokio = { version = "1.11", features = ["full"] }
thiserror = "1.0"
tracing = "0.1"
tracing-futures = "0.2"

async-trait = { version = "0.1", optional = true }
mockall = { version = "0.10.2", optional = true }

[dev-dependencies]
<<<<<<< HEAD
isotest = "0.1.0-dev.4"
=======
isotest = "0"
>>>>>>> 265ef8ff
matches = "0.1"
pretty_assertions = "0.7.2"
test-case = "2.1"

[features]
default = ["test_utils"]

test_utils = ["async-trait", "mockall", "holochain_types/test_utils"]<|MERGE_RESOLUTION|>--- conflicted
+++ resolved
@@ -37,11 +37,7 @@
 mockall = { version = "0.10.2", optional = true }
 
 [dev-dependencies]
-<<<<<<< HEAD
-isotest = "0.1.0-dev.4"
-=======
 isotest = "0"
->>>>>>> 265ef8ff
 matches = "0.1"
 pretty_assertions = "0.7.2"
 test-case = "2.1"
