//! Defines a Element, the basic unit of Holochain data.

use crate::{
    header::{WireDelete, WireNewEntryHeader, WireUpdateRelationship},
    prelude::*,
    EntryHashed, HeaderHashed,
};
use error::{ElementGroupError, ElementGroupResult};
use holochain_keystore::KeystoreError;
use holochain_serialized_bytes::prelude::*;
pub use holochain_zome_types::element::*;
use holochain_zome_types::entry::Entry;
use holochain_zome_types::{
    entry_def::EntryVisibility,
    header::{EntryType, Header},
};
use std::{borrow::Cow, collections::BTreeSet};

#[allow(missing_docs)]
pub mod error;

#[derive(Clone, Debug, PartialEq, Serialize, Deserialize, SerializedBytes)]
/// Element without the hashes for sending across the network
pub struct WireElement {
    /// The signed header for this element
    signed_header: SignedHeader,
    /// If there is an entry associated with this header it will be here
    maybe_entry: Option<Entry>,
    /// All deletes on this header
    deletes: Vec<WireDelete>,
    /// Any updates on this entry.
    updates: Vec<WireUpdateRelationship>,
}

/// A group of elements with a common entry
#[derive(Debug, Clone)]
pub struct ElementGroup<'a> {
    headers: Vec<Cow<'a, SignedHeaderHashed>>,
    entry: Cow<'a, EntryHashed>,
}

impl<'a> ElementGroup<'a> {
    /// Get the headers and header hashes
    pub fn headers_and_hashes(&self) -> impl Iterator<Item = (&HeaderHash, &Header)> {
        self.headers
            .iter()
            .map(|shh| shh.header_address())
            .zip(self.headers.iter().map(|shh| shh.header()))
    }
    /// true if len is zero
    pub fn is_empty(&self) -> bool {
        self.len() == 0
    }
    /// Amount of headers
    pub fn len(&self) -> usize {
        self.headers.len()
    }
    /// The entry's visibility
    pub fn visibility(&self) -> ElementGroupResult<&EntryVisibility> {
        self.headers
            .first()
            .ok_or(ElementGroupError::Empty)?
            .header()
            .entry_data()
            .map(|(_, et)| et.visibility())
            .ok_or(ElementGroupError::MissingEntryData)
    }
    /// The entry hash
    pub fn entry_hash(&self) -> &EntryHash {
        self.entry.as_hash()
    }
    /// The entry with hash
    pub fn entry_hashed(&self) -> EntryHashed {
        self.entry.clone().into_owned()
    }
    /// Get owned iterator of signed headers
    pub fn owned_signed_headers(&self) -> impl Iterator<Item = SignedHeaderHashed> + 'a {
        self.headers.clone().into_iter().map(|shh| shh.into_owned())
    }

    /// Create an element group from wire headers and an entry
    pub fn from_wire_elements<I: IntoIterator<Item = WireNewEntryHeader>>(
        headers_iter: I,
        entry_type: EntryType,
        entry: Entry,
    ) -> ElementGroupResult<ElementGroup<'a>> {
        let iter = headers_iter.into_iter();
        let mut headers = Vec::with_capacity(iter.size_hint().0);
        let entry = EntryHashed::from_content_sync(entry);
        let entry_hash = entry.as_hash().clone();
        let entry = Cow::Owned(entry);
        for header in iter {
            headers.push(Cow::Owned(
                header.into_header(entry_type.clone(), entry_hash.clone()),
            ))
        }

        Ok(Self { headers, entry })
    }
}

/// Responses from a dht get.
/// These vary is size depending on the level of metadata required
#[derive(Clone, Debug, PartialEq, Serialize, Deserialize, SerializedBytes)]
pub enum GetElementResponse {
    /// Can be combined with any other metadata monotonically
    GetEntryFull(Option<Box<RawGetEntryResponse>>),
    /// Placeholder for more optimized get
    GetEntryPartial,
    /// Placeholder for more optimized get
    GetEntryCollapsed,
    /// Get a single element
    /// Can be combined with other metadata monotonically
    GetHeader(Option<Box<WireElement>>),
}

/// This type gives full metadata that can be combined
/// monotonically with other metadata and the actual data
// in the most compact way that also avoids multiple calls.
#[derive(Clone, Debug, PartialEq, Serialize, Deserialize, SerializedBytes)]
pub struct RawGetEntryResponse {
    /// The live headers from this authority.
    /// These can be collapsed to NewEntryHeaderLight
    /// Which omits the EntryHash and EntryType,
    /// saving 32 bytes each
    pub live_headers: BTreeSet<WireNewEntryHeader>,
    /// just the hashes of headers to delete
    // TODO: Perf could just send the HeaderHash of the
    // header being deleted but we would need to only ever store
    // if there was a header delete in our MetadataBuf and
    // not the delete header hash as we do now.
    pub deletes: Vec<WireDelete>,
    /// Any updates on this entry.
    /// Note you will need to ask for "all_live_headers_with_metadata"
    /// to get this back
    pub updates: Vec<WireUpdateRelationship>,
    /// The entry shared across all headers
    pub entry: Entry,
    /// The entry_type shared across all headers
    pub entry_type: EntryType,
}

impl RawGetEntryResponse {
    /// Creates the response from a set of chain elements
    /// that share the same entry with any deletes.
    /// Note: It's the callers responsibility to check that
    /// elements all have the same entry. This is not checked
    /// due to the performance cost.
    /// ### Panics
    /// If the elements are not a header of Create or EntryDelete
    /// or there is no entry or the entry hash is different
    pub fn from_elements<E>(
        elements: E,
        deletes: Vec<WireDelete>,
        updates: Vec<WireUpdateRelationship>,
    ) -> Option<Self>
    where
        E: IntoIterator<Item = Element>,
    {
        let mut elements = elements.into_iter();
        elements.next().map(|element| {
            let mut live_headers = BTreeSet::new();
            let (new_entry_header, entry_type, entry) = Self::from_element(element);
            live_headers.insert(new_entry_header);
            let r = Self {
                live_headers,
                deletes,
                updates,
                entry,
                entry_type,
            };
            elements.fold(r, |mut response, element| {
                let (new_entry_header, entry_type, entry) = Self::from_element(element);
                debug_assert_eq!(response.entry, entry);
                debug_assert_eq!(response.entry_type, entry_type);
                response.live_headers.insert(new_entry_header);
                response
            })
        })
    }

    fn from_element(element: Element) -> (WireNewEntryHeader, EntryType, Entry) {
        let (shh, entry) = element.into_inner();
        let entry = entry
            .into_option()
            .expect("Get entry responses cannot be created without entries");
        let (header, signature) = shh.into_header_and_signature();
        let (new_entry_header, entry_type) = match header.into_content() {
            Header::Create(ec) => {
                let et = ec.entry_type.clone();
                (WireNewEntryHeader::Create((ec, signature).into()), et)
            }
            Header::Update(eu) => {
                let et = eu.entry_type.clone();
                (WireNewEntryHeader::Update((eu, signature).into()), et)
            }
            h => panic!(
                "Get entry responses cannot be created from headers
                    other then Create or Update.
                    Tried to with: {:?}",
                h
            ),
        };
        (new_entry_header, entry_type, entry)
    }
}

/// Extension trait to keep zome types minimal
#[async_trait::async_trait]
pub trait ElementExt {
    /// Validate the signature matches the data
    async fn validate(&self) -> Result<(), KeystoreError>;
}

#[async_trait::async_trait]
impl ElementExt for Element {
    /// Validates a chain element
    async fn validate(&self) -> Result<(), KeystoreError> {
        self.signed_header().validate().await?;

        //TODO: make sure that any cases around entry existence are valid:
        //      SourceChainError::InvalidStructure(HeaderAndEntryMismatch(address)),
        Ok(())
    }
}

/// Extension trait to keep zome types minimal
#[async_trait::async_trait]
pub trait SignedHeaderHashedExt {
    /// Create a hash from data
    fn from_content_sync(signed_header: SignedHeader) -> SignedHeaderHashed;
    /// Sign some content
    async fn new(
        keystore: &KeystoreSender,
        header: HeaderHashed,
    ) -> Result<SignedHeaderHashed, KeystoreError>;
    /// Validate the data
    async fn validate(&self) -> Result<(), KeystoreError>;
}

#[allow(missing_docs)]
#[async_trait::async_trait]
impl SignedHeaderHashedExt for SignedHeaderHashed {
    fn from_content_sync(signed_header: SignedHeader) -> Self
    where
        Self: Sized,
    {
        let (header, signature) = signed_header.into();
        Self::with_presigned(HeaderHashed::from_content_sync(header), signature)
    }
    /// SignedHeader constructor
    async fn new(keystore: &KeystoreSender, header: HeaderHashed) -> Result<Self, KeystoreError> {
        let signature = header.author().sign(keystore, &*header).await?;
        Ok(Self::with_presigned(header, signature))
    }

    /// Validates a signed header
    async fn validate(&self) -> Result<(), KeystoreError> {
        if !self
            .header()
            .author()
            .verify_signature(self.signature(), self.header())
            .await?
        {
            return Err(KeystoreError::InvalidSignature(
                self.signature().clone(),
                format!("header {:?}", self.header_address()),
            ));
        }
        Ok(())
    }
}

impl WireElement {
<<<<<<< HEAD
    /// Convert into a [Element] when receiving from the network
    pub fn into_element_and_delete(self) -> (Element, Option<Element>) {
=======
    /// Convert into a [Element], deletes and updates when receiving from the network
    pub fn into_parts(self) -> (Element, Vec<Element>, Vec<Element>) {
        let entry_hash = self.signed_header.header().entry_hash().cloned();
>>>>>>> 036c485e
        let header = Element::new(
            SignedHeaderHashed::from_content_sync(self.signed_header),
            self.maybe_entry,
        );
<<<<<<< HEAD
        let deleted = match self.deleted {
            Some(deleted) => Some(deleted.into_element()),
            None => None,
        };
        (header, deleted)
=======
        let deletes = self
            .deletes
            .into_iter()
            .map(WireDelete::into_element)
            .collect();
        let updates = self
            .updates
            .into_iter()
            .map(|u| {
                let entry_hash = entry_hash
                    .clone()
                    .expect("Updates cannot be on headers that do not have entries");
                u.into_element(entry_hash)
            })
            .collect();
        (header, deletes, updates)
>>>>>>> 036c485e
    }
    /// Convert from a [Element] when sending to the network
    pub fn from_element(
        e: Element,
        deletes: Vec<WireDelete>,
        updates: Vec<WireUpdateRelationship>,
    ) -> Self {
        let (signed_header, maybe_entry) = e.into_inner();
        Self {
            signed_header: signed_header.into_inner().0,
            // TODO: consider refactoring WireElement to use ElementEntry
            // instead of Option<Entry>
            maybe_entry: maybe_entry.into_option(),
            deletes,
            updates,
        }
    }

    /// Get the entry hash if there is one
    pub fn entry_hash(&self) -> Option<&EntryHash> {
        self.signed_header
            .header()
            .entry_data()
            .map(|(hash, _)| hash)
    }
}

#[cfg(test)]
mod tests {
    use super::{SignedHeader, SignedHeaderHashed};
    use crate::fixt::*;
    use ::fixt::prelude::*;
    use holo_hash::{HasHash, HoloHashed};

    #[tokio::test(threaded_scheduler)]
    async fn test_signed_header_roundtrip() {
        let signature = SignatureFixturator::new(Unpredictable).next().unwrap();
        let header = HeaderFixturator::new(Unpredictable).next().unwrap();
        let signed_header = SignedHeader(header, signature);
        let hashed: HoloHashed<SignedHeader> = HoloHashed::from_content_sync(signed_header);
        let shh: SignedHeaderHashed = hashed.clone().into();

        assert_eq!(shh.header_address(), hashed.as_hash());

        let round: HoloHashed<SignedHeader> = shh.into();

        assert_eq!(hashed, round);
    }
}<|MERGE_RESOLUTION|>--- conflicted
+++ resolved
@@ -272,25 +272,13 @@
 }
 
 impl WireElement {
-<<<<<<< HEAD
-    /// Convert into a [Element] when receiving from the network
-    pub fn into_element_and_delete(self) -> (Element, Option<Element>) {
-=======
     /// Convert into a [Element], deletes and updates when receiving from the network
     pub fn into_parts(self) -> (Element, Vec<Element>, Vec<Element>) {
         let entry_hash = self.signed_header.header().entry_hash().cloned();
->>>>>>> 036c485e
         let header = Element::new(
             SignedHeaderHashed::from_content_sync(self.signed_header),
             self.maybe_entry,
         );
-<<<<<<< HEAD
-        let deleted = match self.deleted {
-            Some(deleted) => Some(deleted.into_element()),
-            None => None,
-        };
-        (header, deleted)
-=======
         let deletes = self
             .deletes
             .into_iter()
@@ -307,7 +295,6 @@
             })
             .collect();
         (header, deletes, updates)
->>>>>>> 036c485e
     }
     /// Convert from a [Element] when sending to the network
     pub fn from_element(
