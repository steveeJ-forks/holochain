--- conflicted
+++ resolved
@@ -5,11 +5,7 @@
 /// Helpers for constructing AgentActivity
 pub trait AgentActivityExt {
     /// Create an empty chain status
-<<<<<<< HEAD
-    fn empty<H>(agent: AgentPubKey) -> AgentActivity<H> {
-=======
     fn empty<T>(agent: &AgentPubKey) -> AgentActivity<T> {
->>>>>>> dea9820e
         AgentActivity {
             agent: agent.clone(),
             valid_activity: Activity::NotRequested,
