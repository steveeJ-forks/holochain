--- conflicted
+++ resolved
@@ -11,11 +11,7 @@
 #[tokio::test(threaded_scheduler)]
 async fn kvbuf_scratch_and_persistence() -> DatabaseResult<()> {
     let test_env = test_cell_env();
-<<<<<<< HEAD
-    let arc = test_env.env();
-=======
 let arc = test_env.env();
->>>>>>> 8f0e3a56
     let env = arc.guard();
     let db1 = env.inner().open_single("kv1", StoreOptions::create())?;
     let db2 = env.inner().open_single("kv1", StoreOptions::create())?;
