--- conflicted
+++ resolved
@@ -238,7 +238,6 @@
     keystore: KeystoreSender,
 }
 
-<<<<<<< HEAD
 impl<'e> EnvironmentReadRef<'e> {
     /// Access the wrapped Rkv
     pub fn rkv(&self) -> &Rkv {
@@ -246,12 +245,6 @@
     }
 }
 
-/// Newtype wrapper for a read-only lock guard on the Environment,
-/// with read-only access to the underlying guard
-pub struct EnvironmentRefReadOnly<'e>(RwLockReadGuard<'e, Rkv>);
-
-=======
->>>>>>> 80957390
 /// Implementors are able to create a new read-only LMDB transaction
 pub trait ReadManager<'e> {
     /// Create a new read-only LMDB transaction
