# Changelog

The format is based on [Keep a Changelog](https://keepachangelog.com/en/1.0.0/). This project adheres to [Semantic Versioning](https://semver.org/spec/v2.0.0.html).

## \[Unreleased\]

<<<<<<< HEAD
- Include cloned cells in App API call `AppInfo`. [\#1547](https://github.com/holochain/holochain/pull/1547)
=======
## 0.0.58
>>>>>>> 265ef8ff

## 0.0.57

## 0.0.56

## 0.0.55

## 0.0.54

## 0.0.53

## 0.0.52

## 0.0.51

## 0.0.50

## 0.0.49

## 0.0.48

## 0.0.47

## 0.0.46

## 0.0.45

## 0.0.44

## 0.0.43

## 0.0.42

## 0.0.41

- Docs: Unify and clean up docs for admin and app interface and conductor config. [\#1391](https://github.com/holochain/holochain/pull/1391)

## 0.0.40

## 0.0.39

## 0.0.38

## 0.0.37

- Docs: Fix intra-doc links in crates `holochain_conductor_api` and `holochain_state` [\#1323](https://github.com/holochain/holochain/pull/1323)

## 0.0.36

## 0.0.35

## 0.0.34

## 0.0.33

## 0.0.32

## 0.0.31

## 0.0.30

## 0.0.29

## 0.0.28

## 0.0.27

## 0.0.26

## 0.0.25

## 0.0.24

## 0.0.23

## 0.0.22

- Adds the ability to manually insert elements into a source chain using the `AdminRequest::AddElements` command. Please check the docs and PR for more details / warnings on proper usage. [\#1166](https://github.com/holochain/holochain/pull/1166)

## 0.0.21

## 0.0.20

## 0.0.19

## 0.0.18

## 0.0.17

- **BREAKING CHANGES**: db\_sync\_level changes to db\_sync\_strategy. Options are now `Fast` and `Resilient`. Default is `Fast` and should be the standard choice for most use cases. [\#1130](https://github.com/holochain/holochain/pull/1130)

## 0.0.16

## 0.0.15

## 0.0.14

## 0.0.13

## 0.0.12

## 0.0.11

## 0.0.10

## 0.0.9

## 0.0.8

## 0.0.7

## 0.0.6

## 0.0.5

## 0.0.4

## 0.0.3

- BREAKING: CONDUCTOR CONFIG CHANGE–related to update to lair 0.0.3
  - `passphrase_service` is now required
    - The only implemented option is `danger_insecure_from_config`

#### Example

``` yaml
---
passphrase_service:
  type: danger_insecure_from_config
  passphrase: "foobar"
```

## 0.0.2

## 0.0.1<|MERGE_RESOLUTION|>--- conflicted
+++ resolved
@@ -4,11 +4,9 @@
 
 ## \[Unreleased\]
 
-<<<<<<< HEAD
 - Include cloned cells in App API call `AppInfo`. [\#1547](https://github.com/holochain/holochain/pull/1547)
-=======
+
 ## 0.0.58
->>>>>>> 265ef8ff
 
 ## 0.0.57
 
