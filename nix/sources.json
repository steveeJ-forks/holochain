--- conflicted
+++ resolved
@@ -9,21 +9,6 @@
         "sha256": "0fybda2zfp45dsxibbw5mdpnqs2x1d9f4jkf8iqx40bf0qkrxv91",
         "type": "tarball",
         "url": "https://github.com/holochain/holonix/archive/2b789b2ffc95d221c28dc2faca6f321ef90108b2.tar.gz",
-<<<<<<< HEAD
-        "url_template": "https://github.com/<owner>/<repo>/archive/<rev>.tar.gz"
-    },
-    "niv": {
-        "branch": "master",
-        "description": "Easy dependency management for Nix projects",
-        "homepage": "https://github.com/nmattia/niv",
-        "owner": "nmattia",
-        "repo": "niv",
-        "rev": "5830a4dd348d77e39a0f3c4c762ff2663b602d4c",
-        "sha256": "1d3lsrqvci4qz2hwjrcnd8h5vfkg8aypq3sjd4g3izbc8frwz5sm",
-        "type": "tarball",
-        "url": "https://github.com/nmattia/niv/archive/5830a4dd348d77e39a0f3c4c762ff2663b602d4c.tar.gz",
-=======
->>>>>>> 3a289f2f
         "url_template": "https://github.com/<owner>/<repo>/archive/<rev>.tar.gz"
     }
 }