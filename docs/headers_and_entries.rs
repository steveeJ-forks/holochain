--- conflicted
+++ resolved
@@ -30,10 +30,6 @@
     EntryDelete(header::EntryDelete),
 }
 
-<<<<<<< HEAD
-
-=======
->>>>>>> b201959f
 pub mod header {
     //! Holochain's header variations
     //!
@@ -47,10 +43,6 @@
         pub author: PublicKey,
         pub timestamp: Timestamp,
         // No previous header, because DNA is always first chain entry
-<<<<<<< HEAD
-
-=======
->>>>>>> b201959f
         pub hash: DnaHash,
     }
 
@@ -59,11 +51,7 @@
         pub timestamp: Timestamp,
         pub prev_header: HeaderHash,
 
-<<<<<<< HEAD
-        pub base: Address,   // Not Address, but HeaderHash or EntryHash or PublicKey
-=======
         pub base: Address, // Not Address, but HeaderHash or EntryHash or PublicKey
->>>>>>> b201959f
         pub target: Address, // Not Address, but HeaderHash or EntryHash or PublicKey
         pub tag: SerializedBytes,
         pub link_type: SerializedBytes,
@@ -138,16 +126,6 @@
     }
     pub fn prev_header(&self) -> Option<&HeaderHash> {
         Some(match self {
-<<<<<<< HEAD
-            Self::Dna (header::Dna { .. }) => return None,
-            Self::LinkAdd (header::LinkAdd { prev_header, .. }) => prev_header,
-            Self::LinkRemove (header::LinkRemove { prev_header, .. }) => prev_header,
-            Self::EntryDelete (header::EntryDelete { prev_header, .. }) => prev_header,
-            Self::ChainClose (header::ChainClose { prev_header, .. }) => prev_header,
-            Self::ChainOpen (header::ChainOpen { prev_header, .. }) => prev_header,
-            Self::EntryCreate (header::EntryCreate { prev_header, .. }) => prev_header,
-            Self::EntryUpdate (header::EntryUpdate{ prev_header, .. }) => prev_header,
-=======
             Self::Dna(header::Dna { .. }) => return None,
             Self::LinkAdd(header::LinkAdd { prev_header, .. }) => prev_header,
             Self::LinkRemove(header::LinkRemove { prev_header, .. }) => prev_header,
@@ -156,7 +134,6 @@
             Self::ChainOpen(header::ChainOpen { prev_header, .. }) => prev_header,
             Self::EntryCreate(header::EntryCreate { prev_header, .. }) => prev_header,
             Self::EntryUpdate(header::EntryUpdate { prev_header, .. }) => prev_header,
->>>>>>> b201959f
         })
     }
 }
