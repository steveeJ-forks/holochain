on:
  workflow_call:
    inputs:
      dry_run:
        type: string
        required: true
      debug:
        type: string
        required: true

      HOLOCHAIN_SOURCE_BRANCH:
        type: string
        required: true
      HOLOCHAIN_URL:
        type: string
        required: false
        default: "https://github.com/holochain/holochain"
      HOLOCHAIN_NIXPKGS_URL:
        type: string
        required: false
        default: "https://github.com/holochain/holochain-nixkpgs.git"
      HOLONIX_URL:
        type: string
        required: false
        default: "https://github.com/holochain/holonix.git"
      HOLOCHAIN_REPO:
        type: string
        required: true
      HOLOCHAIN_RELEASE_SH:
        type: string
        required: true
      CACHIX_REV:
        type: string
        required: true
    secrets:
      HRA_GITHUB_TOKEN:
        required: true
      CACHIX_SIGNING_KEY:
        required: true
      CACHIX_AUTH_TOKEN:
        required: true

    outputs:
      releasable_crates:
        description: "whether there are any releaseable crates"
        value: ${{ jobs.prepare.outputs.releasable_crates }}
      version:
        description: "which holochain version, if one, will be released"
        value: ${{ jobs.prepare.outputs.version }}
      tag:
        description: "which holochain tag, if one, will be released"
        value: ${{ jobs.prepare.outputs.tag }}

jobs:
  prepare:
    env:
      HOLOCHAIN_REPO: ${{ inputs.HOLOCHAIN_REPO }}
      HOLOCHAIN_RELEASE_SH: ${{ inputs.HOLOCHAIN_RELEASE_SH }}
      CACHIX_REV: ${{ inputs.CACHIX_REV }}
    runs-on: ubuntu-latest
    outputs:
      tag: ${{ steps.write-env-and-tag.outputs.tag }}
      version: ${{ steps.write-env-and-tag.outputs.version }}
      version_compat: ${{ steps.write-env-and-tag.outputs.version_compat }}
      release_branch: ${{ steps.write-env-and-tag.outputs.release_branch }}
      releasable_crates: ${{ steps.bump-versions.outputs.releasable_crates }}

    steps:
      - name: Checkout repository
        uses: actions/checkout@v3
      - name: Extend space
        uses: ./.github/actions/extend-space

      - name: Install nix
        uses: cachix/install-nix-action@v17
      - name: Setup cachix
        uses: cachix/cachix-action@v10
        continue-on-error: ${{ github.event_name != 'pull_request' }}
        with:
          name: holochain-ci
          signingKey: "${{ secrets.CACHIX_SIGNING_KEY }}"
          authToken: "${{ secrets.CACHIX_AUTH_TOKEN }}"
          installCommand: |
            nix-env -if https://github.com/cachix/cachix/tarball/${CACHIX_REV:?} \
              --substituters 'https://cache.nixos.org https://cachix.cachix.org' \
              --trusted-public-keys 'cachix.cachix.org-1:eWNHQldwUO7G2VkjpnjDbWwy4KQ/HNxht7H4SSoMckM= cache.nixos.org-1:6NCHdD59X431o0gWypbMrAURkbJ16ZPMQFGspcDShjY='
      - name: Set NIX_PATH (FIXME)
        run: echo NIX_PATH=nixpkgs=$(./scripts/nix_path.sh) >> $GITHUB_ENV

      - name: Restore the holochain release repository
        uses: steveeJ-forks/actions-cache/restore@main
        with:
          path: |
            /tmp/holochain_release.sh
            # asterisk is a workaround for https://github.com/actions/cache/issues/494
            /tmp/holochain_repo/*
            !/tmp/holochain_repo/.cargo/
            !/tmp/holochain_repo/target/
          key: holochain-repo-finalize-release-
          restore-keys: |
            holochain-repo-
          required: false

      - name: Restore holochain cargo related state and build files
        uses: steveeJ-forks/actions-cache/restore@main
        id: restore-build-files
        with:
          path: |
            /tmp/holochain_repo/.cargo/bin/
            /tmp/holochain_repo/.cargo/registry/index/
            /tmp/holochain_repo/.cargo/registry/cache/
            /tmp/holochain_repo/.cargo/git/db/
            /tmp/holochain_repo/target/
          key: ${{ runner.os }}-prepare-${{ github.run_id }}
          restore-keys: |
            ${{ runner.os }}-prepare
            ${{ runner.os }}-test-release-cargo-test-standard
            ${{ runner.os }}
          required: false

      - name: Prepare the environment file
        env:
          HOLOCHAIN_SOURCE_BRANCH: ${{ inputs.HOLOCHAIN_SOURCE_BRANCH }}
          HOLOCHAIN_URL: ${{ inputs.HOLOCHAIN_URL }}
          HOLOCHAIN_NIXPKGS_URL: ${{ inputs.HOLOCHAIN_NIXPKGS_URL }}
          HOLONIX_URL: "https://github.com/holochain/holonix.git"
        run: |
          cat <<EOF > "${HOLOCHAIN_RELEASE_SH}"
          PATH="~/.cargo/bin:$PATH"

          export HOLOCHAIN_URL=${HOLOCHAIN_URL:?}
          export HOLOCHAIN_NIXPKGS_URL=${HOLOCHAIN_NIXPKGS_URL:?}
          export HOLONIX_URL=${HOLONIX_URL:?}

          export HOLOCHAIN_SOURCE_BRANCH="${HOLOCHAIN_SOURCE_BRANCH:?}"

          export HOLOCHAIN_NIXPKGS_REPO=$(mktemp -d)
          export HOLONIX_REPO=$(mktemp -d)
          EOF

          cat ${HOLOCHAIN_RELEASE_SH}

      - name: Prepare the holochain repository
        env:
          HRA_GITHUB_TOKEN: ${{ secrets.HRA_GITHUB_TOKEN }}
        run: |
          set -eE -o pipefail
          source "${HOLOCHAIN_RELEASE_SH}"

          if [[ ! -d "${HOLOCHAIN_REPO}" ]]; then
            rm -rf "${HOLOCHAIN_REPO}"
            mkdir -p "${HOLOCHAIN_REPO}"
          fi

          cd "${HOLOCHAIN_REPO}"

          if ! git status; then
            git init
            git remote add origin "${HOLOCHAIN_URL}"
          fi

          cp -v $HOME/work/holochain/holochain/.git/config .git/config

          # use our custom token for more permissions, e.g. "workflow" which is needed to push workflow files
          git config --local "http.https://github.com/.extraheader" "AUTHORIZATION: basic $(echo -n pat:${HRA_GITHUB_TOKEN} | base64)"

          git fetch --all --tags --prune --prune-tags --force
          git checkout --force -B ${HOLOCHAIN_SOURCE_BRANCH} remotes/origin/${HOLOCHAIN_SOURCE_BRANCH}

          # .gitignore might've changed
          git reset --hard
          git clean -fd

          obsolete_branches="$(git branch --list | sed -E 's/^ +//' | (grep -oE '^release-[0-9\.]+' || :))"
          if [[ -n "${obsolete_branches}" ]]; then
            git branch -D ${obsolete_branches}
          fi

      - name: Detect missing release headings
        run: |
          set -ex
          source "${HOLOCHAIN_RELEASE_SH}"
          cd "${HOLOCHAIN_REPO}"

          nix-shell --argstr flavor release --pure --run '
            set -e

            release-automation \
              --workspace-path=$PWD \
              --log-level=debug \
              crate detect-missing-releaseheadings
            '

      - name: Generate crate READMEs from doc comments
        run: |
          source "${HOLOCHAIN_RELEASE_SH}"
          cd "${HOLOCHAIN_REPO}"
          nix-shell --pure --argstr flavor release --run "./scripts/generate_readmes.sh"

      - name: Bump the crate versions for the release
        id: bump-versions
        run: |
          set -ex
          source "${HOLOCHAIN_RELEASE_SH}"
          cd "${HOLOCHAIN_REPO}"

          nix-shell --argstr flavor release --pure --run '
            set -e
            cargo sweep -s

            release-automation \
              --workspace-path=$PWD \
              --log-level=debug \
              release \
                --force-branch-creation \
                --steps=CreateReleaseBranch

            release-automation \
              --workspace-path=$PWD \
              crate apply-dev-versions --commit --no-verify

            release-automation \
              --workspace-path=$PWD \
              --log-level=debug \
              release \
                --no-verify-pre \
                --force-tag-creation \
                --match-filter="^(holochain|holochain_cli|kitsune_p2p_proxy)$" \
<<<<<<< HEAD
                --disallowed-version-reqs=">=0.1" \
                --additional-manifests="crates/test_utils/wasm/wasm_workspace/Cargo.toml" \
=======
                --disallowed-version-reqs=">=0.2" \
>>>>>>> 7a078178
                --steps=BumpReleaseVersions

            cargo sweep -f
            '

          if ! git diff --exit-code --quiet ${HOLOCHAIN_SOURCE_BRANCH:?}; then
            echo "::set-output name=releasable_crates::true"
          else
            echo "::set-output name=releasable_crates::false"
          fi

      - name: Append to the environment file and set outputs
        id: write-env-and-tag
        run: |
          source "${HOLOCHAIN_RELEASE_SH}"
          cd "${HOLOCHAIN_REPO}"

          cat <<EOF >> "${HOLOCHAIN_RELEASE_SH}"
          export TAG=$(git tag --list | grep holochain- | tail -n1)
          export VERSION=\${TAG/holochain-/}
          export VERSION_COMPAT="v\${VERSION//./_}"
          export RELEASE_BRANCH=$(git branch --show-current)
          EOF

          source "${HOLOCHAIN_RELEASE_SH}"

          echo "::set-output name=tag::${TAG}"
          echo "::set-output name=version::${VERSION}"
          echo "::set-output name=version_compat::${VERSION_COMPAT}"
          echo "::set-output name=release_branch::${RELEASE_BRANCH}"

      - name: Merge release branch to main
        run: |
          source "${HOLOCHAIN_RELEASE_SH}"
          cd "${HOLOCHAIN_REPO}"

          git checkout --force -B main origin/main
          git merge --ff-only "${RELEASE_BRANCH}"

      - name: Cache the holochain release repository
        uses: steveeJ-forks/actions-cache/save@main
        with:
          path: |
            /tmp/holochain_release.sh
            # asterisk is a workaround for https://github.com/actions/cache/issues/494
            /tmp/holochain_repo/*
            !/tmp/holochain_repo/.cargo/
            !/tmp/holochain_repo/target/
          key: holochain-repo-${{ github.run_id }}-${{ github.run_number }}

      - name: Cache cargo related build files
        uses: steveeJ-forks/actions-cache/save@main
        if: success() || ${{ steps.restore-build-files.outputs.cache-hit != 'false' }}
        with:
          path: |
            /tmp/holochain_repo/.cargo/bin/
            /tmp/holochain_repo/.cargo/registry/index/
            /tmp/holochain_repo/.cargo/registry/cache/
            /tmp/holochain_repo/.cargo/git/db/
            /tmp/holochain_repo/target/
          key: ${{ runner.os }}-prepare-${{ github.run_id }}-${{ github.run_number }}

      - name: Setup upterm session
        uses: lhotari/action-upterm@v1
        if: ${{ failure() && inputs.debug == 'true' }}
        env:
          HRA_GITHUB_TOKEN: ${{ secrets.HRA_GITHUB_TOKEN }}
        with:
          ## limits ssh access and adds the ssh public key for the user which triggered the workflow
          limit-access-to-actor: true
          ## limits ssh access and adds the ssh public keys of the listed GitHub users
          limit-access-to-users: steveeJ,jost-s,freesig,neonphog,thedavidmeister,maackle<|MERGE_RESOLUTION|>--- conflicted
+++ resolved
@@ -226,12 +226,8 @@
                 --no-verify-pre \
                 --force-tag-creation \
                 --match-filter="^(holochain|holochain_cli|kitsune_p2p_proxy)$" \
-<<<<<<< HEAD
-                --disallowed-version-reqs=">=0.1" \
                 --additional-manifests="crates/test_utils/wasm/wasm_workspace/Cargo.toml" \
-=======
                 --disallowed-version-reqs=">=0.2" \
->>>>>>> 7a078178
                 --steps=BumpReleaseVersions
 
             cargo sweep -f
