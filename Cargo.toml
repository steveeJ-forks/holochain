[workspace]
members = [
  "crates/dna_util",
  "crates/fixt",
  "crates/fixt/test",
  "crates/hdk3",
  "crates/hdk3_derive",
  "crates/holo_hash",

<<<<<<< HEAD
=======
  "crates/hc",

>>>>>>> df65b7fa
  "crates/holochain",
  "crates/holochain_cascade",
  "crates/holochain_conductor_api",
  "crates/holochain_lmdb",
  "crates/holochain_p2p",
  "crates/holochain_keystore",
  "crates/holochain_state",
  "crates/holochain_types",
  "crates/holochain_websocket",
  "crates/holochain_zome_types",

  "crates/kitsune_p2p/kitsune_p2p",
  "crates/kitsune_p2p/transport_quic",
  "crates/kitsune_p2p/types",
  "crates/kitsune_p2p/proxy",
<<<<<<< HEAD
  "crates/kitsune_p2p/direct",
=======
>>>>>>> df65b7fa

  "crates/test_utils/wasm",
  "crates/test_utils/wasm_common",
]

exclude = [

]

# These are the default params for RELEASE target
# Setting these for all dependencies... we'll only debug our own code
[profile.dev.package."*"]
opt-level = 3
debug = false
debug-assertions = false
overflow-checks = false
incremental = false
codegen-units = 16

[patch.crates-io]

rkv = { git = "https://github.com/holochain/rkv.git", branch = "master" }
lmdb-rkv = { git = "https://github.com/holochain/lmdb-rs.git" }
#lmdb-rkv = { path = "../../rust/lmdb-rs" }
# observability = { path = "../../rust/observability" }
# observability = { git = "https://github.com/freesig/observability.git", branch = "main" }
# holochain_wasmer_guest = { path = "../holochain-wasmer/crates/guest" }
# holochain_wasmer_host = { path = "../holochain-wasmer/crates/host" }
# holochain_wasmer_guest = { git = "https://github.com/holochain/holochain-wasmer.git", branch = "2021-02-05-error" }
# holochain_wasmer_host = { git = "https://github.com/holochain/holochain-wasmer.git", branch = "2021-02-05-error" }
# holochain_wasmer_common = { git = "https://github.com/holochain/holochain-wasmer.git", branch = "remote_signal" }
# ghost_actor = { path = "../ghost_actor/crates/ghost_actor" }
# ghost_actor = { git = "https://github.com/holochain/ghost_actor.git", branch = "add_observability" }
# lair_keystore_api = { git = "https://github.com/holochain/lair.git", branch = "bump_ga" }
# lair_keystore_client = { git = "https://github.com/holochain/lair.git", branch = "bump_ga" }
# lair_keystore_api = { path = "../lair/crates/lair_keystore_api" }
# lair_keystore_client = { path = "../lair/crates/lair_keystore_client" }
# observability = { path = "../../rust/observability" }
# holochain_serialized_bytes = { git = "https://github.com/holochain/holochain-serialization.git", branch = "try_from_ref" }
tokio_safe_block_on = { git = "https://github.com/neonphog/tokio_safe_block_on.git", branch = "fix_holochain_bug" }<|MERGE_RESOLUTION|>--- conflicted
+++ resolved
@@ -7,11 +7,8 @@
   "crates/hdk3_derive",
   "crates/holo_hash",
 
-<<<<<<< HEAD
-=======
   "crates/hc",
 
->>>>>>> df65b7fa
   "crates/holochain",
   "crates/holochain_cascade",
   "crates/holochain_conductor_api",
@@ -27,10 +24,7 @@
   "crates/kitsune_p2p/transport_quic",
   "crates/kitsune_p2p/types",
   "crates/kitsune_p2p/proxy",
-<<<<<<< HEAD
   "crates/kitsune_p2p/direct",
-=======
->>>>>>> df65b7fa
 
   "crates/test_utils/wasm",
   "crates/test_utils/wasm_common",
