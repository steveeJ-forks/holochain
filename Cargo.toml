--- conflicted
+++ resolved
@@ -40,9 +40,5 @@
 #rkv = { path = "../../rust/rkv" }
 lmdb-rkv = { git = "https://github.com/holochain/lmdb-rs.git" }
 #lmdb-rkv = { path = "../../rust/lmdb-rs" }
-<<<<<<< HEAD
-
 # holochain_wasmer_guest = { path = "../holochain-wasmer/crates/guest" }
-=======
-tokio_safe_block_on = { git = "https://github.com/neonphog/tokio_safe_block_on.git", branch = "fix_holochain_bug" }
->>>>>>> 7037aa2c
+tokio_safe_block_on = { git = "https://github.com/neonphog/tokio_safe_block_on.git", branch = "fix_holochain_bug" }